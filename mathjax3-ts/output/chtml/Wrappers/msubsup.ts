--- conflicted
+++ resolved
@@ -173,9 +173,6 @@
         const t = 3 * tex.rule_thickness;
         const subscriptshift = this.length2em(this.node.attributes.get('subscriptshift'), tex.sub2);
         const drop = (this.isCharBase() ? 0 : basebox.d + tex.sub_drop * subbox.rscale);
-<<<<<<< HEAD
-        let [u, v] = [this.getU(basebox, supbox), Math.max(drop, subscriptshift)];
-=======
         //
         // u and v are the veritcal shifts of the scripts, initially set to minimum values and then adjusted
         //
@@ -189,7 +186,6 @@
         //     (make the bottom of the superscript be at 4/5 the x-height, and the
         //      subscript 3 rule thickness below that).
         //
->>>>>>> a74cc030
         let q = (u - supbox.d * supbox.rscale) - (subbox.h * subbox.rscale - v);
         if (q < t) {
             v += t - q;
