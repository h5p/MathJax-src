--- conflicted
+++ resolved
@@ -97,18 +97,12 @@
      */
     public toCHTML(parent: HTMLElement) {
         this.chtml = this.standardCHTMLnode(parent);
-<<<<<<< HEAD
-        const v = this.getOffset(this.baseChild.getBBox(), this.script.getBBox());
-        const style = {'vertical-align': this.em(v)};
-        this.baseChild.toCHTML(this.chtml);
-=======
-        const [x, v] = this.getOffset(this.base.getBBox(), this.script.getBBox());
+        const [x, v] = this.getOffset(this.baseChild.getBBox(), this.script.getBBox());
         const style: StyleData = {'vertical-align': this.em(v)};
         if (x) {
             style['margin-left'] = this.em(x);
         }
-        this.base.toCHTML(this.chtml);
->>>>>>> efd937e3
+        this.baseChild.toCHTML(this.chtml);
         this.script.toCHTML(this.chtml.appendChild(this.html('mjx-script', {style})));
     }
 
