/*************************************************************
 *
 *  Copyright (c) 2018 The MathJax Consortium
 *
 *  Licensed under the Apache License, Version 2.0 (the "License");
 *  you may not use this file except in compliance with the License.
 *  You may obtain a copy of the License at
 *
 *      http://www.apache.org/licenses/LICENSE-2.0
 *
 *  Unless required by applicable law or agreed to in writing, software
 *  distributed under the License is distributed on an "AS IS" BASIS,
 *  WITHOUT WARRANTIES OR CONDITIONS OF ANY KIND, either express or implied.
 *  See the License for the specific language governing permissions and
 *  limitations under the License.
 */

/**
 * @fileoverview  Implements the SVG OutputJax object
 *
 * @author dpvc@mathjax.org (Davide Cervone)
 */

import {CommonOutputJax} from './common/OutputJax.js';
import {OptionList} from '../util/Options.js';
import {MathDocument} from '../core/MathDocument.js';
import {MathItem} from '../core/MathItem.js';
import {MmlNode} from '../core/MmlTree/MmlNode.js';
import {SVGWrapper} from './svg/Wrapper.js';
import {SVGWrapperFactory} from './svg/WrapperFactory.js';
import {SVGFontData} from './svg/FontData.js';
import {TeXFont} from './svg/fonts/tex.js';
import {StyleList as CssStyleList} from './common/CssStyles.js';
import {FontCache} from './svg/FontCache.js';
<<<<<<< HEAD
import {unicodeChars} from '../util/string.js';
=======
import {percent} from '../util/lengths.js';
>>>>>>> a47fddd1

export const SVGNS = 'http://www.w3.org/2000/svg';
export const XLINKNS = 'http://www.w3.org/1999/xlink';

/*****************************************************************/
/**
 *  Implements the CHTML class (extends AbstractOutputJax)
 *
 * @template N  The HTMLElement node class
 * @template T  The Text node class
 * @template D  The Document class
 */
export class SVG<N, T, D> extends
CommonOutputJax<N, T, D, SVGWrapper<N, T, D>, SVGWrapperFactory<N, T, D>, SVGFontData, typeof SVGFontData> {

    public static NAME: string = 'SVG';
    public static OPTIONS: OptionList = {
        ...CommonOutputJax.OPTIONS,
        internalSpeechTitles: true,     // insert <title> tags with speech content
        titleID: 0,                     // initial id number to use for aria-labeledby titles
        fontCache: 'local',             // or 'global' or 'none'
        localID: null,                  // ID to use for local font cache (for single equation processing)
    };

    /**
     *  The default styles for SVG
     */
    public static commonStyles: CssStyleList = {
        'mjx-container[jax="SVG"]': {
            direction: 'ltr'
        },
        'mjx-container[jax="SVG"] > svg': {
            overflow: 'visible'
        },
        'mjx-container[jax="SVG"] > svg a': {
            fill: 'blue', stroke: 'blue'
        }
    };

    /**
     * The ID for the SVG element that stores the cached font paths
     */
    public static FONTCACHEID = 'MJX-SVG-global-cache';

    /**
     * The ID for the stylesheet element for the styles for the SVG output
     */
    public static STYLESHEETID = 'MJX-SVG-styles';

    /**
     * Stores the CHTMLWrapper factory
     */
    public factory: SVGWrapperFactory<N, T, D>;

    /**
     * Stores the information about the cached character glyphs
     */
    public fontCache: FontCache<N, T, D>;

    /**
     * Minimum width for tables with labels,
     * and shift and align for main equation
     */
    public minwidth: number = 0;
    public shift: number = 0;

    /**
     * The container element for the math
     */
    public container: N;

    /**
     * @override
     * @constructor
     */
    constructor(options: OptionList = null) {
        super(options, SVGWrapperFactory as any, TeXFont);
        this.fontCache = new FontCache(this);
    }

    /**
     * @override
     */
    public initialize() {
        if (this.options.fontCache === 'global') {
            this.fontCache.clearCache();
        }
    }

    /**
     * Clear the font cache (use for resetting the global font cache)
     */
    public clearFontCache() {
        this.fontCache.clearCache();
    }

    /**
     * @override
     */
    protected setScale(node: N) {
        if (this.options.scale !== 1) {
            this.adaptor.setStyle(node, 'fontSize', percent(this.options.scale));
        }
    }

    /**
     * @override
     */
    public escaped(math: MathItem<N, T, D>, html: MathDocument<N, T, D>) {
        this.setDocument(html);
        return this.html('span', {}, [this.text(math.math)]);
    }

    /**
     * @override
     */
    public styleSheet(html: MathDocument<N, T, D>) {
        const sheet = super.styleSheet(html);
        this.adaptor.setAttribute(sheet, 'id', SVG.STYLESHEETID);
        return sheet;
    }

    /**
     * @override
     */
    public pageElements(html: MathDocument<N, T, D>) {
        if (this.options.fontCache === 'global' && !this.findCache(html)) {
            return this.svg('svg', {id: SVG.FONTCACHEID, style: {display: 'none'}}, [this.fontCache.getCache()]);
        }
        return null as N;
    }

    /**
     * Checks if there is already a font-cache element in the page
     *
     * @param {MathDocument} html   The document to search
     * @return {boolean}            True if a font cache already exists in the page
     */
    protected findCache(html: MathDocument<N, T, D>) {
        const adaptor = this.adaptor;
        const svgs = adaptor.tags(adaptor.body(html.document), 'svg');
        for (let i = svgs.length - 1; i >= 0; i--) {
            if (this.adaptor.getAttribute(svgs[i], 'id') === SVG.FONTCACHEID) {
                return true;
            }
        }
        return false;
    }

    /**
     * @param {MmlNode} math  The MML node whose SVG is to be produced
     * @param {N} parent      The HTML node to contain the SVG
     */
    protected processMath(math: MmlNode, parent: N) {
        //
        // Cache the container (tooltips process into separate containers)
        //
        const container = this.container;
        this.container = parent;
        //
        //  Get the wrapped math element and the SVG container
        //  Then typeset the math into the SVG
        //
        const wrapper = this.factory.wrap(math);
        const [svg, g] = this.createRoot(wrapper);
        this.typesetSVG(wrapper, svg, g);
        //
        //  Put back the original container
        //
        this.container = container;
    }

    /**
     * @param {SVGWrapper} wrapper   The wrapped math to process
     * @return {[N, N]}              The svg and g nodes for the math
     */
    protected createRoot(wrapper: SVGWrapper<N, T, D>) {
        const {w, h, d, pwidth} = wrapper.getBBox();
        const W = Math.max(w, .001); // make sure we are at least one unit wide (needed for e.g. \llap)
        //
        //  The container that flips the y-axis and sets the colors to inherit from the surroundings
        //
        const g = this.svg('g', {
            stroke: 'currentColor', fill: 'currentColor',
            'stroke-width': 0, transform: 'matrix(1 0 0 -1 0 0)'
        }) as N;
        //
        //  The svg element with its viewBox, size and alignment
        //
        const adaptor = this.adaptor;
        const svg = adaptor.append(this.container, this.svg('svg', {
            xmlns: SVGNS,
            width: this.ex(W), height: this.ex(h + d),
            role: 'img', focusable: false,
            style: {'vertical-align': this.ex(-d)},
            viewBox: [0, this.fixed(-h * 1000, 1), this.fixed(W * 1000, 1), this.fixed((h + d) * 1000, 1)].join(' ')
        }, [g])) as N;
        if (W === .001) {
            adaptor.setAttribute(svg, 'preserveAspectRatio', 'xMidYMid slice');
            if (w < 0) {
                adaptor.setStyle(this.container, 'margin-right', this.ex(w));
            }
        }
        if (pwidth) {
            //
            // Use width 100% with no viewbox, and instead scale and translate to achieve the same result
            //
            adaptor.setStyle(svg, 'min-width', this.ex(W));
            adaptor.setAttribute(svg, 'width', pwidth);
            adaptor.removeAttribute(svg, 'viewBox');
            const scale = wrapper.metrics.ex / (this.font.params.x_height * 1000);
            adaptor.setAttribute(g, 'transform', 'matrix(1 0 0 -1 0 0) scale(' +
                                 this.fixed(scale, 6) + ') translate(0, ' + this.fixed(-h * 1000, 1) + ')');
        }
        if (this.options.fontCache !== 'none') {
            adaptor.setAttribute(svg, 'xmlns:xlink', XLINKNS);
        }
        return [svg, g];
    }

    /**
     * Typeset the math and add minwidth (from mtables), or set the alignment and indentation
     * of the finalized expression.
     *
     * @param {SVGWrapper} wrapper   The wrapped math to typeset
     * @param {N} svg                The main svg element for the typeet math
     * @param {N} g                  The group in which the math is typeset
     */
    protected typesetSVG(wrapper: SVGWrapper<N, T, D>, svg: N, g: N) {
        const adaptor = this.adaptor;
        //
        //  Typeset the math and add minWidth (from mtables), or set the alignment and indentation
        //    of the finalized expression
        //
        this.minwidth = this.shift = 0;
        if (this.options.fontCache === 'local') {
            this.fontCache.clearCache();
            this.fontCache.useLocalID(this.options.localID);
            adaptor.insert(this.fontCache.getCache(), g);
        }
        wrapper.toSVG(g);
        this.fontCache.clearLocalID();
        if (this.minwidth) {
            adaptor.setStyle(svg, 'minWidth', this.ex(this.minwidth));
            adaptor.setStyle(this.container, 'minWidth', this.ex(this.minwidth));
        } else if (this.shift) {
            const align = adaptor.getAttribute(this.container, 'justify') || 'center';
            this.setIndent(svg, align, this.shift);
        }
    }

    /**
     * @param {N} svg         The svg node whose indentation is to be adjusted
     * @param {string} align  The alignment for the node
     * @param {number} shift  The indent (positive or negative) for the node
     */
    protected setIndent(svg: N, align: string, shift: number) {
        if (align === 'center' || align === 'left') {
            this.adaptor.setStyle(svg, 'margin-left', this.ex(shift));
        }
        if (align === 'center' || align === 'right') {
            this.adaptor.setStyle(svg, 'margin-right', this.ex(-shift));
        }
    }

    /**
     * @param {number} m  A number to be shown in ex
     * @return {string}   The number with units of ex
     */
    public ex(m: number) {
        m /= this.font.params.x_height;
        return (Math.abs(m) < .001 ? '0' : m.toFixed(3).replace(/\.?0+$/, '') + 'ex');
    }

    /**
     * @param {string} kind             The kind of node to create
     * @param {OptionList} properties   The properties to set for the element
     * @param {(N|T)[]} children            The child nodes for this node
     * @return {N}                      The newly created node in the SVG namespace
     */
    public svg(kind: string, properties: OptionList = {}, children: (N|T)[] = []) {
        return this.html(kind, properties, children, SVGNS);
    }

    /**
     * @param {string} text      The text to be displayed
     * @param {string} variant   The name of the variant for the text
     * @return {N}               The text element containing the text
     */
    public unknownText(text: string, variant: string) {
        const metrics = this.math.metrics;
        const scale = this.font.params.x_height / metrics.ex * metrics.em * 1000;
        const svg = this.svg('text', {
            'data-variant': variant,
            transform: 'matrix(1 0 0 -1 0 0)', 'font-size': this.fixed(scale, 1) + 'px'
        }, [this.text(text)]);
        const adaptor = this.adaptor;
        if (variant !== '-explicitFont') {
<<<<<<< HEAD
            const c = unicodeChars(text);
            if (c.length !== 1 || c[0] < 0x1D400 || c[0] > 0x1D7FF) {
                const [family, italic, bold] = this.font.getCssFont(variant);
                adaptor.setAttribute(svg, 'font-family', family);
                if (italic) {
                    adaptor.setAttribute(svg, 'font-style', 'italic');
                }
                if (bold) {
                    adaptor.setAttribute(svg, 'font-weight', 'bold');
                }
=======
            const [family, italic, bold] = this.font.getCssFont(variant);
            adaptor.setAttribute(svg, 'font-family', this.font.cssFamilyPrefix + ', ' + family);
            if (italic) {
                adaptor.setAttribute(svg, 'font-style', 'italic');
            }
            if (bold) {
                adaptor.setAttribute(svg, 'font-weight', 'bold');
>>>>>>> a47fddd1
            }
        }
        return svg;
    }

    /**
     * Measure the width of a text element by placing it in the page
     *  and looking up its size (fake the height and depth, since we can't measure that)
     *
     * @param {N} text         The text element to measure
     * @return {Object}        The width, height and depth for the text
     */
    public measureTextNode(text: N) {
        const adaptor = this.adaptor;
        text = adaptor.clone(text);
        adaptor.removeAttribute(text, 'transform');
        const ex = this.fixed(this.font.params.x_height * 1000, 1);
        const svg = this.svg('svg', {
            position: 'absolute', visibility: 'hidden',
            width: '1ex', height: '1ex',
            viewBox: [0, 0, ex, ex].join(' ')
        }, [text]);
        adaptor.append(adaptor.body(adaptor.document), svg);
        let w = adaptor.nodeSize(text, 1000, true)[0];
        adaptor.remove(svg);
        return {w: w, h: .75, d: .2};
    }

}<|MERGE_RESOLUTION|>--- conflicted
+++ resolved
@@ -32,11 +32,8 @@
 import {TeXFont} from './svg/fonts/tex.js';
 import {StyleList as CssStyleList} from './common/CssStyles.js';
 import {FontCache} from './svg/FontCache.js';
-<<<<<<< HEAD
 import {unicodeChars} from '../util/string.js';
-=======
 import {percent} from '../util/lengths.js';
->>>>>>> a47fddd1
 
 export const SVGNS = 'http://www.w3.org/2000/svg';
 export const XLINKNS = 'http://www.w3.org/1999/xlink';
@@ -335,7 +332,6 @@
         }, [this.text(text)]);
         const adaptor = this.adaptor;
         if (variant !== '-explicitFont') {
-<<<<<<< HEAD
             const c = unicodeChars(text);
             if (c.length !== 1 || c[0] < 0x1D400 || c[0] > 0x1D7FF) {
                 const [family, italic, bold] = this.font.getCssFont(variant);
@@ -346,15 +342,6 @@
                 if (bold) {
                     adaptor.setAttribute(svg, 'font-weight', 'bold');
                 }
-=======
-            const [family, italic, bold] = this.font.getCssFont(variant);
-            adaptor.setAttribute(svg, 'font-family', this.font.cssFamilyPrefix + ', ' + family);
-            if (italic) {
-                adaptor.setAttribute(svg, 'font-style', 'italic');
-            }
-            if (bold) {
-                adaptor.setAttribute(svg, 'font-weight', 'bold');
->>>>>>> a47fddd1
             }
         }
         return svg;
