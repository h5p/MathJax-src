/*************************************************************
 *
 *  Copyright (c) 2017-2024 The MathJax Consortium
 *
 *  Licensed under the Apache License, Version 2.0 (the "License");
 *  you may not use this file except in compliance with the License.
 *  You may obtain a copy of the License at
 *
 *      http://www.apache.org/licenses/LICENSE-2.0
 *
 *  Unless required by applicable law or agreed to in writing, software
 *  distributed under the License is distributed on an "AS IS" BASIS,
 *  WITHOUT WARRANTIES OR CONDITIONS OF ANY KIND, either express or implied.
 *  See the License for the specific language governing permissions and
 *  limitations under the License.
 */

/**
 * @file  Implements the CommonWrapper class
 *
 * @author dpvc@mathjax.org (Davide Cervone)
 */

import { AbstractWrapper, WrapperClass } from '../../core/Tree/Wrapper.js';
import { PropertyList } from '../../core/Tree/Node.js';
import {
  MmlNode,
  MmlNodeClass,
  TextNode,
  AbstractMmlNode,
} from '../../core/MmlTree/MmlNode.js';
import { MmlMo } from '../../core/MmlTree/MmlNodes/mo.js';
import { Property } from '../../core/Tree/Node.js';
import { unicodeChars } from '../../util/string.js';
import * as LENGTHS from '../../util/lengths.js';
import { Styles } from '../../util/Styles.js';
import { StyleList, CssStyles } from '../../util/StyleList.js';
import { OptionList, lookup } from '../../util/Options.js';
import { CommonOutputJax } from '../common.js';
import { CommonWrapperFactory } from './WrapperFactory.js';
import { CommonMo } from './Wrappers/mo.js';
import { CommonMrow } from './Wrappers/mrow.js';
import { BBox } from '../../util/BBox.js';
import { LineBBox } from './LineBBox.js';
import {
  FontData,
  FontDataClass,
  DelimiterData,
  VariantData,
  CharOptions,
  CharDataArray,
  DIRECTION,
  NOSTRETCH,
} from './FontData.js';

/*****************************************************************/

/**
 * Shorthand for a dictionary object (an object of key:value pairs)
 */
export type StringMap = { [key: string]: string };

/**
 * MathML spacing rules
 */
/* prettier-ignore */
const SMALLSIZE = 2/18;

/**
 * @param {boolean} script   The scriptlevel
 * @param {number} size      The space size
 * @returns {number}          The size clamped to SMALLSIZE when scriptlevel > 0
 */
function MathMLSpace(script: boolean, size: number): number {
  return script ? (size < SMALLSIZE ? 0 : SMALLSIZE) : size;
}

/**
 * The standard space sizes
 */
/* prettier-ignore */
export const SPACE: StringMap = {
  [LENGTHS.em(0)]:    '0',
  [LENGTHS.em(2/18)]: '1',
  [LENGTHS.em(3/18)]: '2',
  [LENGTHS.em(4/18)]: '3',
  [LENGTHS.em(5/18)]: '4',
  [LENGTHS.em(6/18)]: '5'
};

/**
 * Padding and border data from the style attribute
 */
export type StyleData = {
  padding: [number, number, number, number];
  border: {
    width: [number, number, number, number];
    style: [string, string, string, string];
    color: [string, string, string, string];
  };
};

/*********************************************************/
/**
 * Generic constructor type
 */
export type Constructor<T> = new (...args: any[]) => T;

/**
 * Generic CommonWrapper constructor
 *
 * @template N   The DOM node type
 * @template T   The DOM text node type
 * @template D   The DOM document type
 * @template JX  The OutputJax type
 * @template WW  The Wrapper type
 * @template WF  The WrapperFactory type
 * @template WC  The WrapperClass type
 * @template CC  The CharOptions type
 * @template VV  The VariantData type
 * @template DD  The DelimiterData type
 * @template FD  The FontData type
 * @template FC  The FontDataClass type
 */
export type CommonWrapperConstructor<
  N,
  T,
  D,
  JX extends CommonOutputJax<N, T, D, WW, WF, WC, CC, VV, DD, FD, FC>,
  WW extends CommonWrapper<N, T, D, JX, WW, WF, WC, CC, VV, DD, FD, FC>,
  WF extends CommonWrapperFactory<N, T, D, JX, WW, WF, WC, CC, VV, DD, FD, FC>,
  WC extends CommonWrapperClass<N, T, D, JX, WW, WF, WC, CC, VV, DD, FD, FC>,
  CC extends CharOptions,
  VV extends VariantData<CC>,
  DD extends DelimiterData,
  FD extends FontData<CC, VV, DD>,
  FC extends FontDataClass<CC, VV, DD>,
  /* prettier-ignore */
  CW extends CommonWrapper<
    N, T, D, JX, WW, WF, WC, CC, VV, DD, FD, FC
  > = CommonWrapper<N, T, D, JX, WW, WF, WC, CC, VV, DD, FD, FC>,
> = new (factory: WF, node: MmlNode, parent?: WW) => CW;

/*********************************************************/
/**
 *  The CommonWrapper class interface
 *
 * @template N   The DOM node type
 * @template T   The DOM text node type
 * @template D   The DOM document type
 * @template JX  The OutputJax type
 * @template WW  The Wrapper type
 * @template WF  The WrapperFactory type
 * @template WC  The WrapperClass type
 * @template CC  The CharOptions type
 * @template VV  The VariantData type
 * @template DD  The DelimiterData type
 * @template FD  The FontData type
 * @template FC  The FontDataClass type
 */
export interface CommonWrapperClass<
  N,
  T,
  D,
  JX extends CommonOutputJax<N, T, D, WW, WF, WC, CC, VV, DD, FD, FC>,
  WW extends CommonWrapper<N, T, D, JX, WW, WF, WC, CC, VV, DD, FD, FC>,
  WF extends CommonWrapperFactory<N, T, D, JX, WW, WF, WC, CC, VV, DD, FD, FC>,
  WC extends CommonWrapperClass<N, T, D, JX, WW, WF, WC, CC, VV, DD, FD, FC>,
  CC extends CharOptions,
  VV extends VariantData<CC>,
  DD extends DelimiterData,
  FD extends FontData<CC, VV, DD>,
  FC extends FontDataClass<CC, VV, DD>,
> extends WrapperClass<MmlNode, MmlNodeClass, WW> {
  /**
   * The wrapper kind
   */
  kind: string;

  /**
   * Any styles needed for the class
   */
  styles: StyleList;

  /**
   * Styles that should not be passed on from style attribute
   */
  removeStyles: string[];

  /**
   * Non-MathML attributes on MathML elements NOT to be copied to the
   * corresponding DOM elements.  If set to false, then the attribute
   * WILL be copied.  Most of these (like the font attributes) are handled
   * in other ways.
   */
  skipAttributes: { [name: string]: boolean };

  /**
   * The translation of mathvariant to bold styles, or to remove
   * bold from a mathvariant.
   */
  BOLDVARIANTS: { [name: string]: StringMap };

  /**
   * The translation of mathvariant to italic styles, or to remove
   * italic from a mathvariant.
   */
  ITALICVARIANTS: { [name: string]: StringMap };

  /**
   * Add any styles for this wrapper class
   *
   * @param {CssStyles} styles   The styles object to extend
   * @param {JX} jax             The output jax whose style sheet is being modified (in case options are needed)
   */
  addStyles<JX>(styles: CssStyles, jax: JX): void;

  /**
   * override
   */
  new (factory: WF, node: MmlNode, parent?: WW): WW;
}

/*****************************************************************/
/**
 * The base CommonWrapper class
 *
 * @template N   The DOM node type
 * @template T   The DOM text node type
 * @template D   The DOM document type
 * @template JX  The OutputJax type
 * @template WW  The Wrapper type
 * @template WF  The WrapperFactory type
 * @template WC  The WrapperClass type
 * @template CC  The CharOptions type
 * @template VV  The VariantData type
 * @template DD  The DelimiterData type
 * @template FD  The FontData type
 * @template FC  The FontDataClass type
 */
export class CommonWrapper<
  N,
  T,
  D,
  JX extends CommonOutputJax<N, T, D, WW, WF, WC, CC, VV, DD, FD, FC>,
  WW extends CommonWrapper<N, T, D, JX, WW, WF, WC, CC, VV, DD, FD, FC>,
  WF extends CommonWrapperFactory<N, T, D, JX, WW, WF, WC, CC, VV, DD, FD, FC>,
  WC extends CommonWrapperClass<N, T, D, JX, WW, WF, WC, CC, VV, DD, FD, FC>,
  CC extends CharOptions,
  VV extends VariantData<CC>,
  DD extends DelimiterData,
  FD extends FontData<CC, VV, DD>,
  FC extends FontDataClass<CC, VV, DD>,
> extends AbstractWrapper<MmlNode, MmlNodeClass, WW> {
  /**
   * The wrapper kind
   */
  public static kind: string = 'unknown';

  /**
   * Any styles needed for the class
   */
  public static styles: StyleList = {};

  /**
   * Styles that should not be passed on from style attribute
   */
  public static removeStyles: string[] = [
    'fontSize',
    'fontFamily',
    'fontWeight',
    'fontStyle',
    'fontVariant',
    'font',
  ];

  /**
   * Non-MathML attributes on MathML elements NOT to be copied to the
   * corresponding DOM elements.  If set to false, then the attribute
   * WILL be copied.  Most of these (like the font attributes) are handled
   * in other ways.
   */
  public static skipAttributes: { [name: string]: boolean } = {
    fontfamily: true,
    fontsize: true,
    fontweight: true,
    fontstyle: true,
    color: true,
    background: true,
    class: true,
    href: true,
    style: true,
    xmlns: true,
  };

  /**
   * The translation of mathvariant to bold styles, or to remove
   * bold from a mathvariant.
   */
  public static BOLDVARIANTS: { [name: string]: StringMap } = {
    bold: {
      normal: 'bold',
      italic: 'bold-italic',
      fraktur: 'bold-fraktur',
      script: 'bold-script',
      'sans-serif': 'bold-sans-serif',
      'sans-serif-italic': 'sans-serif-bold-italic',
    },
    normal: {
      bold: 'normal',
      'bold-italic': 'italic',
      'bold-fraktur': 'fraktur',
      'bold-script': 'script',
      'bold-sans-serif': 'sans-serif',
      'sans-serif-bold-italic': 'sans-serif-italic',
    },
  };

  /**
   * The translation of mathvariant to italic styles, or to remove
   * italic from a mathvariant.
   */
  public static ITALICVARIANTS: { [name: string]: StringMap } = {
    italic: {
      normal: 'italic',
      bold: 'bold-italic',
      'sans-serif': 'sans-serif-italic',
      'bold-sans-serif': 'sans-serif-bold-italic',
    },
    normal: {
      italic: 'normal',
      'bold-italic': 'bold',
      'sans-serif-italic': 'sans-serif',
      'sans-serif-bold-italic': 'bold-sans-serif',
    },
  };

  /**
   * @override
   */
  public static addStyles<JX>(styles: CssStyles, _jax: JX) {
    styles.addStyles(this.styles);
  }

  /**
   * The factory used to create more wrappers
   */
  public factory: WF;

  /**
   * The parent of this node
   */
  public parent: WW = null;

  /**
   * The children of this node
   */
  public childNodes: WW[];

  /**
   * The DOM tree generated for this wrapper
   */
  public dom: N[] = null;

  /**
   * Styles that must be handled directly by the wrappers (mostly having to do with fonts)
   */
  public removedStyles: StringMap = null;

  /**
   * The explicit styles set by the node
   */
  public styles: Styles = null;

  /**
   * The padding and border information from the style attribute
   */
  public styleData: StyleData = null;

  /**
   * The mathvariant for this node
   */
  public variant: string = '';

  /**
   * The bounding box for this node
   */
  public bbox: BBox;
  /**
   * Whether the bounding box has been computed yet
   */
  protected bboxComputed: boolean = false;

  /**
   * The cached number of linebreaks
   */
  protected _breakCount: number = -1;

  /**
   * Sizes of lines into which the element is broken
   */
  public lineBBox: LineBBox[] = [];

  /**
   * Delimiter data for stretching this node (NOSTRETCH means not yet determined)
   */
  public stretch: DD = NOSTRETCH as DD;

  /**
   * Easy access to the font parameters
   */
  public font: FD = null;

  /**
   * Easy access to the output jax for this node
   */
  get jax() {
    return this.factory.jax;
  }

  /**
   * Easy access to the DOMAdaptor object
   */
  get adaptor() {
    return this.factory.jax.adaptor;
  }

  /**
   * Easy access to the metric data for this node
   */
  get metrics() {
    return this.factory.jax.math.metrics;
  }

  /**
   * Easy access to the container width
   */
  get containerWidth() {
    return this.jax.containerWidth;
  }

  /**
   * Easy access to the linebreak visitor
   */
  get linebreaks() {
    return this.jax.linebreaks;
  }

  /**
   * Easy access to the linebreak options
   */
  get linebreakOptions() {
    return this.jax.options.linebreaks;
  }

  /**
   * True if children with percentage widths should be resolved by this container
   */
  get fixesPWidth() {
    return !this.node.notParent && !this.node.isToken;
  }

  /**
   * The number of breakpoints in the node
   */
  get breakCount(): number {
    if (this._breakCount < 0) {
      const node = this.node;
      this._breakCount = node.isEmbellished
        ? this.coreMO().embellishedBreakCount
        : node.arity < 0 &&
            !node.linebreakContainer &&
            /* prettier-ignore */
            (this.childNodes[0] as any as
              CommonMrow<N, T, D, JX, WW, WF, WC, CC, VV, DD, FD, FC>)
              .isStack
          ? this.childNodes[0].breakCount
          : 0;
    }
    return this._breakCount;
  }

  /**
   * @param {WW} mrow     The first mrow below this node
   * @param {WW} _child   The child containing the mrow
   * @returns {WW}         The linebreak container for the child
   */
  public breakTop(mrow: WW, _child: WW): WW {
    return this.node.linebreakContainer || !this.parent
      ? mrow
      : this.parent.breakTop(mrow, this as any as WW);
  }

  /*******************************************************************/

  /**
   * @override
   */
  constructor(factory: WF, node: MmlNode, parent: WW = null) {
    super(factory, node);
    this.parent = parent;
    this.font = factory.jax.font;
    this.bbox = BBox.zero();
    this.getStyles();
    this.getStyleData();
    this.getVariant();
    this.getScale();
    this.getSpace();
    this.childNodes = node.childNodes.map((child: MmlNode) => {
      const wrapped = this.wrap(child);
      if (wrapped.bbox.pwidth && (node.notParent || node.isKind('math'))) {
        this.bbox.pwidth = BBox.fullWidth;
      }
      return wrapped;
    });
  }

  /**
   * @param {MmlNode} node  The node to the wrapped
   * @param {WW} parent     The wrapped parent node
   * @returns {WW}           The newly wrapped node
   */
  public wrap<TT = WW>(node: MmlNode, parent: WW = null): TT {
    const wrapped = this.factory.wrap(node, parent || this);
    if (parent) {
      parent.childNodes.push(wrapped);
    }
    this.jax.nodeMap.set(node, wrapped);
    return wrapped as any as TT;
  }

  /*******************************************************************/
  /**
   * Return the wrapped node's bounding box, either the cached one, if it exists,
   *   or computed directly if not.
   *
   * @param {boolean} save   Whether to cache the bbox or not (used for stretchy elements)
   * @returns {BBox}          The computed bounding box
   */
  public getBBox(save: boolean = true): BBox {
    if (this.bboxComputed) {
      return this.bbox;
    }
    const bbox = save ? this.bbox : BBox.zero();
    this.computeBBox(bbox);
    this.bboxComputed = save;
    return bbox;
  }

  /**
   * Return the wrapped node's bounding box that includes borders and padding
   *
   * @param {boolean} save  Whether to cache the bbox or not (used for stretchy elements)
   * @returns {BBox}  The computed bounding box
   */
  public getOuterBBox(save: boolean = true): BBox {
    const bbox = this.getBBox(save);
    if (!this.styleData) return bbox;
    const padding = this.styleData.padding;
    const border = this.styleData.border?.width || [0, 0, 0, 0];
    const obox = bbox.copy();
    for (const [, i, side] of BBox.boxSides) {
      (obox as any)[side] += padding[i] + border[i];
    }
    return obox;
  }

  /**
   * The height and depth without linebreaks
   *
   * @returns {[number, number]}   The height and depth
   */
  public getUnbrokenHD(): [number, number] {
    const n = this.breakCount + 1;
    let H = 0;
    let D = 0;
    for (let i = 0; i < n; i++) {
      const { h, d } = this.getLineBBox(i);
      if (h > H) {
        H = h;
      }
      if (d > D) {
        D = d;
      }
    }
    return [H, D];
  }

  /**
   * @param {BBox} bbox           The bounding box to modify (either this.bbox, or an empty one)
   * @param {boolean} recompute   True if we are recomputing due to changes in children that have percentage widths
   */
  protected computeBBox(bbox: BBox, recompute: boolean = false) {
    bbox.empty();
    for (const child of this.childNodes) {
      bbox.append(child.getOuterBBox());
    }
    bbox.clean();
    if (this.fixesPWidth && this.setChildPWidths(recompute)) {
      this.computeBBox(bbox, true);
    }
  }

  /**
   * Get the bounding box for the i-th line (first and last may be part of a surrounding line).
   * Get the bbox from the lineBBox cache, or compute it, as needed.
   *
   * @param {number} i   The number of the segment whose sizes are to be obtained
   * @returns {LineBBox}  The bounding box of the specified segment
   */
  public getLineBBox(i: number): LineBBox {
    if (!this.lineBBox[i]) {
      const n = this.breakCount;
      if (n) {
        const line = this.embellishedBBox(i) || this.computeLineBBox(i);
        this.lineBBox[i] = line;
        if (i === 0) {
          if (!this.node.isKind('mo') && this.node.isEmbellished) {
            line.originalL = this.getBBox().L;
          } else {
            line.L = this.getBBox().L;
          }
        }
        if (i === n) {
          line.R = this.getBBox().R;
        }
      } else {
        const obox = this.getOuterBBox();
        this.lineBBox[i] = LineBBox.from(
          obox,
          this.linebreakOptions.lineleading
        );
      }
    }
    return this.lineBBox[i];
  }

  /**
   * Get the bounding box for the i-th line of an embellished mo
   *
   * @param i
   */
  protected embellishedBBox(i: number): LineBBox {
    if (!this.node.isEmbellished || this.node.isKind('mo')) return null;
    const mo = this.coreMO();
    return mo.moLineBBox(i, mo.embellishedBreakStyle, this.getOuterBBox());
  }

  /**
   * Compute the bounding box for the i-th line (for when it is not in the cache).
   *
   * @param {number} i   The number of the line whose sizes are to be obtained
   * @returns {LineBBox}  The bounding box of the specified segment
   */
  protected computeLineBBox(i: number): LineBBox {
    return this.getChildLineBBox(this.childNodes[0], i);
  }

  /**
   * Find the (embellished) mo or mspace where a break occurs
   *
   * @param {LineBBox} bbox    The LineBBox for the line whose initial breakpoint is needed
   * @returns {[WW, WW]}        The embellished mo node and its core mo
   */
  public getBreakNode(bbox: LineBBox): [WW, WW] {
    if (!bbox.start) {
      return [this, null] as any as [WW, WW];
    }
    const [i, j] = bbox.start;
    if (this.node.isEmbellished) {
      return [this, this.coreMO()] as any as [WW, WW];
    }
    const childNodes = this.childNodes[0]?.node?.isInferred
      ? this.childNodes[0].childNodes
      : this.childNodes;
    if (this.node.isToken || !childNodes[i]) {
      return [this, null] as any as [WW, WW];
    }
    return childNodes[i].getBreakNode(childNodes[i].getLineBBox(j));
  }

  /**
   * @param {WW} child   The child node whose i-th line bbox is to be obtained
   * @param {number} i   The number of the line whose bbox is to be obtained
   * @returns {LineBBox}  The bounding box of the specified line
   */
  protected getChildLineBBox(child: WW, i: number): LineBBox {
    const n = this.breakCount;
    let cbox = child.getLineBBox(i);
    if (this.styleData || this.bbox.L || this.bbox.R) {
      cbox = cbox.copy();
    }
    this.addMiddleBorders(cbox);
    if (i === 0) {
      cbox.L += this.bbox.L;
      this.addLeftBorders(cbox);
    } else if (i === n) {
      cbox.R += this.bbox.R;
      this.addRightBorders(cbox);
    }
    return cbox;
  }

  /**
   * @param {BBox} bbox   The bounding box where left borders are to be added
   */
  protected addLeftBorders(bbox: BBox) {
    if (!this.styleData) return;
    const border = this.styleData.border;
    const padding = this.styleData.padding;
    bbox.w += (border?.width?.[3] || 0) + (padding?.[3] || 0);
  }

  /**
   * @param {BBox} bbox   The bounding box where top and bottom borders are to be added
   */
  protected addMiddleBorders(bbox: BBox) {
    if (!this.styleData) return;
    const border = this.styleData.border;
    const padding = this.styleData.padding;
    bbox.h += (border?.width?.[0] || 0) + (padding?.[0] || 0);
    bbox.d += (border?.width?.[2] || 0) + (padding?.[2] || 0);
  }

  /**
   * @param {BBox} bbox   The bounding box where right borders are to be added
   */
  protected addRightBorders(bbox: BBox) {
    if (!this.styleData) return;
    const border = this.styleData.border;
    const padding = this.styleData.padding;
    bbox.w += (border?.width?.[1] || 0) + (padding?.[1] || 0);
  }

  /**
   * Recursively resolve any percentage widths in the child nodes using the given
   *   container width (or the child width, if none was passed).
   *   Overriden for mtables in order to compute the width.
   *
   * @param {boolean} recompute  True if we are recomputing due to changes in children
   * @param {(number|null)=} w   The width of the container (from which percentages are computed)
   * @param {boolean=} clear     True if pwidth marker is to be cleared
   * @returns {boolean}           True if a percentage width was found
   */
  public setChildPWidths(
    recompute: boolean,
    w: number | null = null,
    clear: boolean = true
  ): boolean {
    if (recompute) {
      return false;
    }
    if (clear) {
      this.bbox.pwidth = '';
    }
    let changed = false;
    for (const child of this.childNodes) {
      const cbox = child.getBBox();
      if (
        cbox.pwidth &&
        child.setChildPWidths(recompute, w === null ? cbox.w : w, clear)
      ) {
        changed = true;
      }
    }
    return changed;
  }

  /**
   * @param {number} _W   The width to use for linebreaking
   */
  public breakToWidth(_W: number) {
    // implemented in subclasses
  }

  /**
   * Mark BBox to be computed again (e.g., when an mo has stretched)
   *
   * @param {boolean} bubble   True to invalidate parent BBoxes
   */
  public invalidateBBox(bubble: boolean = true) {
    if (this.bboxComputed || this._breakCount >= 0) {
      this.bboxComputed = false;
      this.lineBBox = [];
      this._breakCount = -1;
      if (this.parent && bubble) {
        this.parent.invalidateBBox();
      }
    }
  }

  /**
   * Copy child skew and italic correction
   *
   * @param {BBox} bbox  The bounding box to modify
   */
  protected copySkewIC(bbox: BBox) {
    const first = this.childNodes[0];
    if (first?.bbox?.sk) {
      bbox.sk = first.bbox.sk;
    }
    if (first?.bbox?.dx) {
      bbox.dx = first.bbox.dx;
    }
    const last = this.childNodes[this.childNodes.length - 1];
    if (last?.bbox?.ic) {
      bbox.ic = last.bbox.ic;
      bbox.w += bbox.ic;
    }
  }

  /*******************************************************************/

  /**
   * Add the style attribute, but remove any font-related styles
   *   (since these are handled separately by the variant)
   */
  protected getStyles() {
    const styleString = this.node.attributes.getExplicit('style') as string;
    if (!styleString) return;
    const style = (this.styles = new Styles(styleString));
    for (let i = 0, m = CommonWrapper.removeStyles.length; i < m; i++) {
      const id = CommonWrapper.removeStyles[i];
      if (style.get(id)) {
        if (!this.removedStyles) this.removedStyles = {};
        this.removedStyles[id] = style.get(id);
        style.set(id, '');
      }
    }
  }

  /**
   * Gather the data about borders and padding from the styles attribute
   */
  protected getStyleData() {
    if (!this.styles) return;
    const padding = Array(4).fill(0);
    const width = Array(4).fill(0);
    const style = Array(4);
    const color = Array(4);
    let hasPadding = false;
    let hasBorder = false;
    for (const [name, i] of BBox.boxSides) {
      const key = 'border' + name;
      const w = this.styles.get(key + 'Width');
      if (w) {
        hasBorder = true;
        width[i] = Math.max(0, this.length2em(w, 1));
        style[i] = this.styles.get(key + 'Style') || 'solid';
        color[i] = this.styles.get(key + 'Color');
      }
      const p = this.styles.get('padding' + name);
      if (p) {
        hasPadding = true;
        padding[i] = Math.max(0, this.length2em(p, 1));
      }
    }
    this.styleData =
      hasPadding || hasBorder
        ? ({
            padding,
            border: hasBorder ? { width, style, color } : null,
          } as StyleData)
        : null;
  }

  /**
   * Get the mathvariant (or construct one, if needed).
   */
  protected getVariant() {
    if (!this.node.isToken) return;
    const attributes = this.node.attributes;
    let variant = attributes.get('mathvariant') as string;
    if (attributes.hasExplicit('mathvariant')) {
      if (!this.font.getVariant(variant)) {
        console.warn(`Invalid variant: ${variant}`);
        variant = 'normal';
      }
    } else {
      const values = attributes.getList(
        'fontfamily',
        'fontweight',
        'fontstyle'
      ) as StringMap;
      if (this.removedStyles) {
        const style = this.removedStyles;
        if (style.fontFamily) values.family = style.fontFamily;
        if (style.fontWeight) values.weight = style.fontWeight;
        if (style.fontStyle) values.style = style.fontStyle;
      }
      if (values.fontfamily) values.family = values.fontfamily;
      if (values.fontweight) values.weight = values.fontweight;
      if (values.fontstyle) values.style = values.fontstyle;
      if (values.weight && values.weight.match(/^\d+$/)) {
        values.weight = parseInt(values.weight) > 600 ? 'bold' : 'normal';
      }
      if (values.family) {
        variant = this.explicitVariant(
          values.family,
          values.weight,
          values.style
        );
      } else {
        if (this.node.getProperty('variantForm')) variant = '-tex-variant';
        variant =
          (CommonWrapper.BOLDVARIANTS[values.weight] || {})[variant] || variant;
        variant =
          (CommonWrapper.ITALICVARIANTS[values.style] || {})[variant] ||
          variant;
      }
    }
    this.variant = variant;
  }

  /**
   * Set the CSS for a token element having an explicit font (rather than regular mathvariant).
   *
   * @param {string} fontFamily  The font family to use
   * @param {string} fontWeight  The font weight to use
   * @param {string} fontStyle   The font style to use
   */
  protected explicitVariant(
    fontFamily: string,
    fontWeight: string,
    fontStyle: string
  ) {
    let style = this.styles;
    if (!style) style = this.styles = new Styles();
    style.set('fontFamily', fontFamily);
    if (fontWeight) style.set('fontWeight', fontWeight);
    if (fontStyle) style.set('fontStyle', fontStyle);
    return '-explicitFont';
  }

  /**
   * Determine the scaling factor to use for this wrapped node, and set the styles for it.
   */
  protected getScale() {
<<<<<<< HEAD
    let scale = 1,
      parent = this.parent;
    const pscale = parent ? parent.bbox.scale : 1;
    const attributes = this.node.attributes;
    const scriptlevel = Math.min(attributes.get('scriptlevel') as number, 2);
=======
    let scale = 1;
    let parent = this.parent;
    let pscale = parent ? parent.bbox.scale : 1;
    let attributes = this.node.attributes;
    let scriptlevel = Math.min(attributes.get('scriptlevel') as number, 2);
>>>>>>> 8345f842
    let fontsize = attributes.get('fontsize');
    let mathsize =
      this.node.isToken || this.node.isKind('mstyle')
        ? attributes.get('mathsize')
        : attributes.getInherited('mathsize');
    //
    // If scriptsize is non-zero, set scale based on scriptsizemultiplier
    //
    if (scriptlevel !== 0) {
      scale = Math.pow(
        attributes.get('scriptsizemultiplier') as number,
        scriptlevel
      );
    }
    //
    // If there is style="font-size:...", and not fontsize attribute, use that as fontsize
    //
    if (this.removedStyles && this.removedStyles.fontSize && !fontsize) {
      fontsize = this.removedStyles.fontSize;
    }
    //
    // If there is a fontsize and no mathsize attribute, is that
    //
    if (fontsize && !attributes.hasExplicit('mathsize')) {
      mathsize = fontsize;
    }
    //
    //  Incorporate the mathsize, if any
    //
    if (mathsize !== '1') {
      scale *= this.length2em(mathsize, 1, 1);
    }
    //
    // Use scriptminsize as minimum size for scripts
    //
    if (scriptlevel !== 0) {
      const scriptminsize = this.length2em(
        attributes.get('scriptminsize'),
        0.4,
        1
      );
      if (scale < scriptminsize) scale = scriptminsize;
    }
    //
    // Record the scaling factors and set the element's CSS
    //
    this.bbox.scale = scale;
    this.bbox.rscale = scale / pscale;
  }

  /**
   * Sets the spacing based on TeX or MathML algorithm
   */
  protected getSpace() {
    const isTop = this.isTopEmbellished();
    const hasSpacing = this.node.hasSpacingAttributes();
    if (this.jax.options.mathmlSpacing || hasSpacing) {
      isTop && this.getMathMLSpacing();
    } else {
      this.getTeXSpacing(isTop, hasSpacing);
    }
  }

  /**
   * Get the spacing using MathML rules based on the core MO
   */
  protected getMathMLSpacing() {
    const node = this.node.coreMO() as MmlMo;
    //
    // If the mo is not within a multi-node mrow, don't add space
    //
    const child = node.coreParent();
    const parent = child.parent;
    if (!parent || !parent.isKind('mrow') || parent.childNodes.length === 1) {
      return;
    }
    //
    // Get the lspace and rspace
    //
    const attributes = node.attributes;
    const isScript = (attributes.get('scriptlevel') as number) > 0;
    this.bbox.L = attributes.isSet('lspace')
      ? Math.max(0, this.length2em(attributes.get('lspace')))
      : MathMLSpace(isScript, node.lspace);
    this.bbox.R = attributes.isSet('rspace')
      ? Math.max(0, this.length2em(attributes.get('rspace')))
      : MathMLSpace(isScript, node.rspace);
    //
    // If there are two adjacent <mo>, use enough left space to make it
    //   the maximum of the rspace of the first and lspace of the second
    //
    const n = parent.childIndex(child);
    if (n === 0) return;
    const prev = parent.childNodes[n - 1] as AbstractMmlNode;
    if (!prev.isEmbellished) return;
    const bbox = this.jax.nodeMap.get(prev).getBBox();
    if (bbox.R) {
      this.bbox.L = Math.max(0, this.bbox.L - bbox.R);
    }
  }

  /**
   * Get the spacing using the TeX rules
   *
   * @param {boolean} isTop       True when this is a top-level embellished operator
   * @param {boolean} hasSpacing  True when there is an explicit or inherited 'form' attribute
   */
  protected getTeXSpacing(isTop: boolean, hasSpacing: boolean) {
    if (!hasSpacing) {
      const space = this.node.texSpacing();
      if (space) {
        this.bbox.L = this.length2em(space);
      }
    }
    if (isTop || hasSpacing) {
      const attributes = this.node.coreMO().attributes;
      if (attributes.isSet('lspace')) {
        this.bbox.L = Math.max(0, this.length2em(attributes.get('lspace')));
      }
      if (attributes.isSet('rspace')) {
        this.bbox.R = Math.max(0, this.length2em(attributes.get('rspace')));
      }
    }
  }

  /**
   * @returns {boolean}   True if this is the top-most container of an embellished operator that is
   *                       itself an embellished operator (the maximal embellished operator for its core)
   */
  protected isTopEmbellished(): boolean {
    return (
      this.node.isEmbellished &&
      !(this.node.parent && this.node.parent.isEmbellished)
    );
  }

  /*******************************************************************/

  /**
   * @returns {WW}   The wrapper for this node's core node
   */
  public core(): WW {
    return this.jax.nodeMap.get(this.node.core());
  }

  /**
   * @returns {CommonMo}   The wrapper for this node's core <mo> node
   */
  public coreMO(): CommonMo<N, T, D, JX, WW, WF, WC, CC, VV, DD, FD, FC> {
    /* prettier-ignore */
    return this.jax.nodeMap.get(this.node.coreMO()) as any as CommonMo<
      N, T, D, JX, WW, WF, WC, CC, VV, DD, FD, FC
    >;
  }

  /**
   * @returns {number}   The cumulative relative scaling for an embellised mo's core mo
   */
  public coreRScale(): number {
    let rscale = this.bbox.rscale;
    let node = this.coreMO() as any as WW;
    while (node !== (this as any as WW) && node) {
      rscale *= node.bbox.rscale;
      node = node.parent;
    }
    return rscale;
  }

  /**
   * @returns {number}   The cumulative relative scale from the root to the current node
   */
  public getRScale(): number {
    let rscale = 1;
    let node = this as any as WW;
    while (node) {
      rscale *= node.bbox.rscale;
      node = node.parent;
    }
    return rscale;
  }

  /**
   * @returns {string}   For a token node, the combined text content of the node's children
   */
  public getText(): string {
    let text = '';
    if (this.node.isToken) {
      for (const child of this.node.childNodes) {
        if (child instanceof TextNode) {
          text += child.getText();
        }
      }
    }
    return text;
  }

  /**
   * @param {string} direction  The direction to stretch this node
   * @returns {boolean}          Whether the node can stretch in that direction
   */
  public canStretch(direction: string): boolean {
    this.stretch = NOSTRETCH as DD;
    if (this.node.isEmbellished) {
      const core = this.core();
      if (core && core.node !== this.node) {
        if (core.canStretch(direction)) {
          this.stretch = core.stretch;
        }
      }
    }
    return this.stretch.dir !== DIRECTION.None;
  }

  /**
   * @returns {[string, number]}  The alignment and indentation shift for the expression
   */
  protected getAlignShift(): [string, number] {
    let { indentalign, indentshift, indentalignfirst, indentshiftfirst } =
      this.node.attributes.getAllAttributes() as StringMap;
    if (indentalignfirst !== 'indentalign') {
      indentalign = indentalignfirst;
    }
    if (indentshiftfirst !== 'indentshift') {
      indentshift = indentshiftfirst;
    }
    return this.processIndent(indentalign, indentshift);
  }

  /**
   * @param {string} indentalign   The indentalign to process
   * @param {string} indentshift   The indentshift to process
   * @param {string} align         The default alignment for 'auto'
   * @param {string} shift         The default indentshift for 'auto'
   * @param {number} width         The container width for relative shifts
   * @returns {[string, number][]}  The alignment and indentation shift (normal and last) for the Mo
   */
  public processIndent(
    indentalign: string,
    indentshift: string,
    align: string = '',
    shift: string = '',
    width: number = this.metrics.containerWidth
  ): [string, number] {
    if (!this.jax.math.display) {
      return ['left', 0];
    }
    if (!align || align === 'auto') {
      align = this.jax.math.outputData.inlineMarked
        ? 'left'
        : this.jax.options.displayAlign;
    }
    if (!shift || shift === 'auto') {
      shift = this.jax.math.outputData.inlineMarked
        ? '0'
        : this.jax.options.displayIndent;
    }
    if (indentalign === 'auto') {
      indentalign = align;
    }
    if (indentshift === 'auto') {
      indentshift = shift;
      if (indentalign === 'right' && !indentshift.match(/^\s*0[a-z]*\s*$/)) {
        indentshift = ('-' + indentshift.trim()).replace(/^--/, '');
      }
    }
    const indent = this.length2em(indentshift, width);
    return [indentalign, indent] as [string, number];
  }

  /**
   * @param {number} W       The total width
   * @param {BBox} bbox      The bbox to be aligned
   * @param {string} align   How to align (left, center, right)
   * @returns {number}        The x position of the aligned width
   */
  protected getAlignX(W: number, bbox: BBox, align: string): number {
    return align === 'right'
      ? W - (bbox.w + bbox.R) * bbox.rscale
      : align === 'left'
        ? bbox.L * bbox.rscale
        : (W - bbox.w * bbox.rscale) / 2;
  }

  /**
   * @param {number} H        The total height
   * @param {number} D        The total depth
   * @param {number} h        The height to be aligned
   * @param {number} d        The depth to be aligned
   * @param {string} align    How to align (top, bottom, center, axis, baseline)
   * @returns {number}         The y position of the aligned baseline
   */
  protected getAlignY(
    H: number,
    D: number,
    h: number,
    d: number,
    align: string
  ): number {
    return align === 'top'
      ? H - h
      : align === 'bottom'
        ? d - D
        : align === 'center'
          ? (H - h - (D - d)) / 2
          : 0; // baseline and axis
  }

  /**
   * @param {number} i   The index of the child element whose container is needed
   * @returns {number}    The inner width as a container (for percentage widths)
   */
  public getWrapWidth(i: number): number {
    return this.childNodes[i].getBBox().w;
  }

  /**
   * @param {number} _i   The index of the child element whose alignment is needed
   * @returns {string}    The alignment child element
   */
  public getChildAlign(_i: number): string {
    return 'left';
  }

  /*******************************************************************/
  /*
   * Easy access to some utility routines
   */

  /**
   * @param {number} m  A number to be shown as a percent
   * @returns {string}   The number m as a percent
   */
  protected percent(m: number): string {
    return LENGTHS.percent(m);
  }

  /**
   * @param {number} m  A number to be shown in ems
   * @returns {string}   The number with units of ems
   */
  protected em(m: number): string {
    return LENGTHS.em(m);
  }

  /**
   * @param {number} m   A number of em's to be shown as pixels
   * @param {number} M   The minimum number of pixels to allow
   * @returns {string}    The number with units of px
   */
  protected px(m: number, M: number = -LENGTHS.BIGDIMEN): string {
    return LENGTHS.px(m, M, this.metrics.em);
  }

  /**
   * @param {Property} length  A dimension (giving number and units) or number to be converted to ems
   * @param {number} size      The default size of the dimension (for percentage values)
   * @param {number} scale     The current scaling factor (to handle absolute units)
   * @returns {number}          The dimension converted to ems
   */
  protected length2em(
    length: Property,
    size: number = 1,
    scale: number = null
  ): number {
    if (scale === null) {
      scale = this.bbox.scale;
    }
    const t = this.font.params.rule_thickness;
    const factor = lookup(
      length as string,
      { medium: 1, thin: 2 / 3, thick: 5 / 3 },
      0
    );
    return factor
      ? factor * t
      : LENGTHS.length2em(length as string, size, scale, this.jax.pxPerEm);
  }

  /**
   * @param {string} text   The text to turn into unicode locations
   * @param {string} name   The name of the variant for the characters
   * @returns {number[]}     Array of numbers represeting the string's unicode character positions
   */
  protected unicodeChars(text: string, name: string = this.variant): number[] {
    let chars = unicodeChars(text);
    //
    //  Remap to Math Alphanumerics block
    //
    const variant = this.font.getVariant(name);
    if (variant && variant.chars) {
      const map = variant.chars;
      //
      //  Is map[n] doesn't exist, (map[n] || []) still gives an CharData array.
      //  If the array doesn't have a CharOptions element use {} instead.
      //  Then check if the options has an smp property, which gives
      //    the Math Alphabet mapping for this character.
      //  Otherwise use the original code point, n.
      //
      chars = chars.map((n) => (map[n] as CharDataArray<CC>)?.[3]?.smp || n);
    }
    return chars;
  }

  /**
   * @param {number[]} chars    The array of unicode character numbers to remap
   * @returns {number[]}         The converted array
   */
  public remapChars(chars: number[]): number[] {
    return chars;
  }

  /**
   * @param {string} text   The text from which to create a TextNode object
   * @returns {TextNode}     The TextNode with the given text
   */
  public mmlText(text: string): TextNode {
    return (
      (this.node as AbstractMmlNode).factory.create('text') as TextNode
    ).setText(text);
  }

  /**
   * @param {string} kind             The kind of MmlNode to create
   * @param {PropertyList} properties The properties to set initially
   * @param {MmlNode[]} children      The child nodes to add to the created node
   * @returns {MmlNode}                The newly created MmlNode
   */
  public mmlNode(
    kind: string,
    properties: PropertyList = {},
    children: MmlNode[] = []
  ): MmlNode {
    return (this.node as AbstractMmlNode).factory.create(
      kind,
      properties,
      children
    );
  }

  /**
   * Create an mo wrapper with the given text,
   *   link it in, and give it the right defaults.
   *
   * @param {string} text   The text for the wrapped element
   * @returns {CommonMo}     The wrapped MmlMo node
   */
  protected createMo(
    text: string
  ): CommonMo<N, T, D, JX, WW, WF, WC, CC, VV, DD, FD, FC> {
    const mmlFactory = (this.node as AbstractMmlNode).factory;
    const textNode = (mmlFactory.create('text') as TextNode).setText(text);
    const mml = mmlFactory.create('mo', { stretchy: true }, [textNode]);
    mml.inheritAttributesFrom(this.node);
    mml.parent = this.node.parent;
    const node = this.wrap(mml);
    node.parent = this as any as WW;
    return node as any as CommonMo<N, T, D, JX, WW, WF, WC, CC, VV, DD, FD, FC>;
  }

  /**
   * @param {string} variant   The variant in which to look for the character
   * @param {number} n         The number of the character to look up
   * @returns {CharDataArray}  The full CharData object, with CharOptions guaranteed to be defined
   */
  protected getVariantChar(variant: string, n: number): CharDataArray<CC> {
    const char = this.font.getChar(variant, n) || [0, 0, 0, { unknown: true }];
    if (char.length === 3) {
      (char as any)[3] = {};
    }
    return char as [number, number, number, CC];
  }

  /*******************************************************************/
  /*
   * Easy access to some utility routines
   */

  /**
   * @param {string} type      The tag name of the HTML node to be created
   * @param {OptionList} def   The properties to set for the created node
   * @param {(N|T)[]} content  The child nodes for the created HTML node
   * @returns {N}               The generated HTML tree
   */
  public html(type: string, def: OptionList = {}, content: (N | T)[] = []): N {
    return this.jax.html(type, def, content);
  }
}<|MERGE_RESOLUTION|>--- conflicted
+++ resolved
@@ -936,19 +936,11 @@
    * Determine the scaling factor to use for this wrapped node, and set the styles for it.
    */
   protected getScale() {
-<<<<<<< HEAD
-    let scale = 1,
-      parent = this.parent;
+    let scale = 1;
+    const parent = this.parent;
     const pscale = parent ? parent.bbox.scale : 1;
     const attributes = this.node.attributes;
     const scriptlevel = Math.min(attributes.get('scriptlevel') as number, 2);
-=======
-    let scale = 1;
-    let parent = this.parent;
-    let pscale = parent ? parent.bbox.scale : 1;
-    let attributes = this.node.attributes;
-    let scriptlevel = Math.min(attributes.get('scriptlevel') as number, 2);
->>>>>>> 8345f842
     let fontsize = attributes.get('fontsize');
     let mathsize =
       this.node.isToken || this.node.isKind('mstyle')
