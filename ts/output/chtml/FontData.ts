--- conflicted
+++ resolved
@@ -382,33 +382,12 @@
     protected addCharStyles(styles: StyleList, vclass: string, vletter: string, n: number, data: CHTMLCharData) {
         const [h, d, w, options] = data as [number, number, number, CHTMLCharOptions];
         if (this.options.adaptiveCSS && !options.used) return;
-<<<<<<< HEAD
-        const css: StyleData = {};
-        const selector = 'mjx-c' + this.charSelector(n);
-        const root = this.cssRoot;
-        css.padding = this.padding(data, 0, options.ic || 0);
-        const content = (options.c != null ? '"' + options.c + '"' : this.charContent(n));
-        if (charUsed.get(n) !== content && content !== '""') {
-            if (!charUsed.has(n) && !options.c) {
-                styles[root + selector + '::before'] = {content};
-                charUsed.set(n, content);
-            } else {
-                styles[root + vclass + ' ' + selector + '::before'] = {content};
-            }
-        }
-        if (options.f !== undefined) {
-            css['font-family'] = 'MJXZERO, MJXTEX' + (options.f ? '-' + options.f : '');
-        }
-        const char = (vclass ? vclass + ' ': '') + selector;
-        styles[root + char] = css;
-=======
         const letter = (options.f !== undefined ? options.f : vletter);
         const selector = 'mjx-c' + this.charSelector(n) + (letter ? '.TEX-' + letter : '');
         styles[selector + '::before'] = {
             padding: this.padding(data, 0, options.ic || 0),
             content: (options.c != null ? '"' + options.c + '"' : this.charContent(n))
         };
->>>>>>> 2c79f116
         if (options.ic) {
             styles['[noIC] ' + selector + ':last-child::before'] = {
                 'padding-right': this.em(w)
