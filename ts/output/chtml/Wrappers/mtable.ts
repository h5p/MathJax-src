/*************************************************************
 *
 *  Copyright (c) 2017 The MathJax Consortium
 *
 *  Licensed under the Apache License, Version 2.0 (the "License");
 *  you may not use this file except in compliance with the License.
 *  You may obtain a copy of the License at
 *
 *      http://www.apache.org/licenses/LICENSE-2.0
 *
 *  Unless required by applicable law or agreed to in writing, software
 *  distributed under the License is distributed on an "AS IS" BASIS,
 *  WITHOUT WARRANTIES OR CONDITIONS OF ANY KIND, either express or implied.
 *  See the License for the specific language governing permissions and
 *  limitations under the License.
 */

/**
 * @fileoverview  Implements the CHTMLmtable wrapper for the MmlMtable object
 *
 * @author dpvc@mathjax.org (Davide Cervone)
 */

import {CHTMLWrapper, CHTMLConstructor} from '../Wrapper.js';
import {CHTMLWrapperFactory} from '../WrapperFactory.js';
import {CommonMtable, CommonMtableMixin} from '../../common/Wrappers/mtable.js';
import {CHTMLmtr} from './mtr.js';
import {CHTMLmtd} from './mtd.js';
import {MmlMtable} from '../../../core/MmlTree/MmlNodes/mtable.js';
import {MmlNode} from '../../../core/MmlTree/MmlNode.js';
import {StyleList} from '../../common/CssStyles.js';
import {isPercent} from '../../../util/string.js';
import {OptionList} from '../../../util/Options.js';
import {BBox} from '../BBox.js';

/*****************************************************************/
/**
 * The CHTMLmtable wrapper for the MmlMtable object
 *
 * @template N  The HTMLElement node class
 * @template T  The Text node class
 * @template D  The Document class
 */
export class CHTMLmtable<N, T, D> extends
CommonMtableMixin<CHTMLmtd<any, any, any>, CHTMLmtr<any, any, any>, CHTMLConstructor<any, any, any>>(CHTMLWrapper) {

    public static kind = MmlMtable.prototype.kind;

    public static styles: StyleList = {
        'mjx-mtable': {
            'vertical-align': '.25em',
            'text-align': 'center',
            'position': 'relative',
            'box-sizing': 'border-box'
        },
        'mjx-labels': {
            position: 'absolute',
            left: 0,
            top: 0
        },
        'mjx-table': {
            'display': 'inline-block',
            'vertical-align': '-.5ex'
        },
        'mjx-table > mjx-itable': {
            'vertical-align': 'middle',
            'text-align': 'left',
            'box-sizing': 'border-box'
        },
        'mjx-labels > mjx-itable': {
            position: 'absolute',
            top: 0
        },
        'mjx-mtable[justify="left"]': {
            'text-align': 'left'
        },
        'mjx-mtable[justify="right"]': {
            'text-align': 'right'
        },
        'mjx-mtable[justify="left"][side="left"]': {
            'padding-right': '0 ! important'
        },
        'mjx-mtable[justify="left"][side="right"]': {
            'padding-left': '0 ! important'
        },
        'mjx-mtable[justify="right"][side="left"]': {
            'padding-right': '0 ! important'
        },
        'mjx-mtable[justify="right"][side="right"]': {
            'padding-left': '0 ! important'
        },
        'mjx-mtable[align]': {
            'vertical-align': 'baseline'
        },
        'mjx-mtable[align="top"] > mjx-table': {
            'vertical-align': 'top'
        },
        'mjx-mtable[align="bottom"] > mjx-table': {
            'vertical-align': 'bottom'
<<<<<<< HEAD
=======
        },
        'mjx-mtable[side="right"] mjx-labels': {
           'min-width': '100%'
>>>>>>> 2c79f116
        }
    };

    /**
     * The column for labels
     */
    public labels: N;

    /**
     * The inner table DOM node
     */
    public itable: N;

    /******************************************************************/

    /**
     * @override
     */
    constructor(factory: CHTMLWrapperFactory<N, T, D>, node: MmlNode, parent: CHTMLWrapper<N, T, D> = null) {
        super(factory, node, parent);
        this.itable = this.html('mjx-itable');
        this.labels = this.html('mjx-itable');
    }

    /**
     * @override
     */
    public getAlignShift() {
        const data = super.getAlignShift();
        if (!this.isTop) {
            data[1] = 0;
        }
        return data;
    }

    /**
     * @override
     */
    public toCHTML(parent: N) {
        //
        //  Create the rows inside an mjx-itable (which will be used to center the table on the math axis)
        //
        const chtml = this.standardCHTMLnode(parent);
        this.adaptor.append(chtml, this.html('mjx-table', {}, [this.itable]));
        for (const child of this.childNodes) {
            child.toCHTML(this.itable);
        }
        //
        //  Pad the rows of the table, if needed
        //  Then set the column and row attributes for alignment, spacing, and lines
        //  Finally, add the frame, if needed
        //
        this.padRows();
        this.handleColumnSpacing();
        this.handleColumnLines();
        this.handleColumnWidths();
        this.handleRowSpacing();
        this.handleRowLines();
        this.handleEqualRows();
        this.handleFrame();
        this.handleWidth();
        this.handleLabels();
        this.handleAlign();
        this.handleJustify();
        this.shiftColor();
    }

    /**
     * Move background color (if any) to inner itable node so that labeled tables are
     * only colored on the main part of the table.
     */
    protected shiftColor() {
        const adaptor = this.adaptor;
        const color = adaptor.getStyle(this.chtml, 'backgroundColor');
        if (color) {
            adaptor.setStyle(this.chtml, 'backgroundColor', '');
            adaptor.setStyle(this.itable, 'backgroundColor', color);
        }
    }

    /******************************************************************/

    /**
     * Pad any short rows with extra cells
     */
    protected padRows() {
        const adaptor = this.adaptor;
        for (const row of adaptor.childNodes(this.itable) as N[]) {
            while (adaptor.childNodes(row).length < this.numCols) {
                adaptor.append(row, this.html('mjx-mtd'));
            }
        }
    }

    /**
     * Set the inter-column spacing for all columns
     *  (Use frame spacing on the outsides, if needed, and use half the column spacing on each
     *   neighboring column, so that if column lines are needed, they fall in the middle
     *   of the column space.)
     */
    protected handleColumnSpacing() {
        const spacing = this.getEmHalfSpacing(this.fSpace[0], this.cSpace);
        const frame = this.frame;
        //
        //  For each row...
        //
        for (const row of this.tableRows) {
            let i = 0;
            //
            //  For each cell in the row...
            //
            for (const cell of row.tableCells) {
                //
                //  Get the left and right-hand spacing
                //
                const lspace = spacing[i++];
                const rspace = spacing[i];
                //
                //  Set the style for the spacing, if it is needed, and isn't the
                //  default already set in the mtd styles
                //
                const styleNode = (cell ? cell.chtml : this.adaptor.childNodes(row.chtml)[i] as N);
                if ((i > 1 && lspace !== '0.4em') || (frame && i === 1)) {
                    this.adaptor.setStyle(styleNode, 'paddingLeft', lspace);
                }
                if ((i < this.numCols && rspace !== '0.4em') || (frame && i === this.numCols)) {
                    this.adaptor.setStyle(styleNode, 'paddingRight', rspace);
                }
            }
        }
    }

    /**
     * Add borders to the left of cells to make the column lines
     */
    protected handleColumnLines() {
        if (this.node.attributes.get('columnlines') === 'none') return;
        const lines = this.getColumnAttributes('columnlines');
        for (const row of this.childNodes) {
            let i = 0;
            for (const cell of this.adaptor.childNodes(row.chtml).slice(1) as N[]) {
                const line = lines[i++];
                if (line === 'none') continue;
                this.adaptor.setStyle(cell, 'borderLeft', '.07em ' + line);
            }
        }
    }

    /**
     * Add widths to the cells for the column widths
     */
    protected handleColumnWidths() {
        for (const row of this.childNodes) {
            let i = 0;
            for (const cell of this.adaptor.childNodes(row.chtml) as N[]) {
                const w = this.cWidths[i++];
                if (w !== null) {
                    const width = (typeof w === 'number' ? this.em(w) : w);
                    this.adaptor.setStyle(cell, 'width', width);
                    this.adaptor.setStyle(cell, 'maxWidth', width);
                    this.adaptor.setStyle(cell, 'minWidth', width);
                }
            }
        }
    }

    /**
     * Set the inter-row spacing for all rows
     *  (Use frame spacing on the outsides, if needed, and use half the row spacing on each
     *   neighboring row, so that if row lines are needed, they fall in the middle
     *   of the row space.)
     */
    protected handleRowSpacing() {
        const spacing = this.getEmHalfSpacing(this.fSpace[1], this.rSpace);
        const frame = this.frame;
        //
        //  For each row...
        //
        let i = 0;
        for (const row of this.childNodes) {
            //
            //  Get the top and bottom spacing
            //
            const tspace = spacing[i++];
            const bspace = spacing[i];
            //
            //  For each cell in the row...
            //
            for (const cell of row.childNodes) {
                //
                //  Set the style for the spacing, if it is needed, and isn't the
                //  default already set in the mtd styles
                //
                if ((i > 1 && tspace !== '0.215em') || (frame && i === 1)) {
                    this.adaptor.setStyle(cell.chtml, 'paddingTop', tspace);
                }
                if ((i < this.numRows && bspace !== '0.215em') || (frame && i === this.numRows)) {
                    this.adaptor.setStyle(cell.chtml, 'paddingBottom', bspace);
                }
            }
        }
    }

    /**
     * Add borders to the tops of cells to make the row lines
     */
    protected handleRowLines() {
        if (this.node.attributes.get('rowlines') === 'none') return;
        const lines = this.getRowAttributes('rowlines');
        let i = 0;
        for (const row of this.childNodes.slice(1)) {
            const line = lines[i++];
            if (line === 'none') continue;
            for (const cell of this.adaptor.childNodes(row.chtml) as N[]) {
                this.adaptor.setStyle(cell, 'borderTop', '.07em ' + line);
            }
        }
    }

    /**
     * Set the heights of all rows to be the same, and properly center
     * baseline or axis rows within the newly sized
     */
    protected handleEqualRows() {
        if (!this.node.attributes.get('equalrows')) return;
        const space = this.getRowHalfSpacing();
        const {H, D, NH, ND} = this.getTableData();
        const HD = this.getEqualRowHeight();
        const HDem = this.em(HD);
        //
        // Loop through the rows and set their heights
        //
        for (let i = 0; i < this.numRows; i++) {
            const row = this.childNodes[i];
            if (HD !== NH[i] + ND[i]) {
                this.setRowHeight(row, HD, (HD - H[i] + D[i]) / 2, space[i] + space[i + 1]);
            }
        }
    }

    /**
     * Set the height of the row, and make sure that the baseline is in the right position for cells
     *   that are row aligned to baseline ot axis
     *
     * @param {CHTMLWrapper} row   The row to be set
     * @param {number} HD          The total height+depth for the row
     * @param {number] D           The new depth for the row
     * @param {number} space       The total spacing above and below the row
     */
    protected setRowHeight(row: CHTMLWrapper<N, T, D>, HD: number, D: number, space: number) {
        this.adaptor.setStyle(row.chtml, 'height', this.em(HD + space));
        const ralign = row.node.attributes.get('rowalign') as string;
        //
        //  Loop through the cells and set the strut height and depth.
        //    The strut is the last element in the cell.
        //
        for (const cell of row.childNodes) {
            if (this.setCellBaseline(cell, ralign, HD, D)) break;
        }
    }

    /**
     * Make sure the baseline is in the correct place for cells aligned on baseline or axis
     *
     * @param {CHTMLWrapper} cell  The cell to modify
     * @param {string} ralign      The alignment of the row
     * @param {number} HD          The total height+depth for the row
     * @param {number] D           The new depth for the row
     * @return {boolean}           True if no other cells in this row need to be processed
     */
    protected setCellBaseline(cell: CHTMLWrapper<N, T, D>, ralign: string, HD: number, D: number) {
        const calign = cell.node.attributes.get('rowalign');
        if (calign === 'baseline' || calign === 'axis') {
            const adaptor = this.adaptor;
            const child = adaptor.lastChild(cell.chtml) as N;
            adaptor.setStyle(child, 'height', this.em(HD));
            adaptor.setStyle(child, 'verticalAlign', this.em(-D));
            const row = cell.parent;
            if ((!row.node.isKind('mlabeledtr') || cell !== row.childNodes[0]) &&
                (ralign === 'baseline' || ralign === 'axis')) {
                return true;
            }
        }
        return false;
    }

    /**
     * Add a frame to the mtable, if needed
     */
    protected handleFrame() {
        if (this.frame) {
            this.adaptor.setStyle(this.itable, 'border', '.07em ' + this.node.attributes.get('frame'));
        }
    }

    /**
     * Handle percentage widths and fixed widths
     */
    protected handleWidth() {
        const adaptor = this.adaptor;
        const {w, L, R} = this.getBBox();
        adaptor.setStyle(this.chtml, 'minWidth', this.em(L + w + R));
        let W = this.node.attributes.get('width') as string;
        if (isPercent(W)) {
            adaptor.setStyle(this.chtml, 'width', '');
            adaptor.setAttribute(this.chtml, 'width', 'full');
        } else if (!this.hasLabels) {
            if (W === 'auto') return;
            W = this.em(this.length2em(W) + 2 * this.fLine);
        }
        const table = adaptor.firstChild(this.chtml) as N;
        adaptor.setStyle(table, 'width', W);
        adaptor.setStyle(table, 'minWidth', this.em(w));
        if (L || R) {
            adaptor.setStyle(this.chtml, 'margin', '');
            if (L === R) {
                adaptor.setStyle(table, 'margin', '0 ' + this.em(R));
            } else {
                adaptor.setStyle(table, 'margin', '0 ' + this.em(R) + ' 0 ' + this.em(L));
            }
        }
        adaptor.setAttribute(this.itable, 'width', 'full');
    }

    /**
     * Handle alignment of table to surrounding baseline
     */
    protected handleAlign() {
        const [align, row] = this.getAlignmentRow();
        if (row === null) {
            if (align !== 'axis') {
                this.adaptor.setAttribute(this.chtml, 'align', align);
            }
        } else {
            const y = this.getVerticalPosition(row, align);
            this.adaptor.setAttribute(this.chtml, 'align', 'top');
            this.adaptor.setStyle(this.chtml, 'verticalAlign', this.em(y));
        }
    }

    /**
     * Mark the alignment of the table
     */
    protected handleJustify() {
        const [align, shift] = this.getAlignShift();
        if (align !== 'center') {
            this.adaptor.setAttribute(this.chtml, 'justify', align);
        }
    }

    /******************************************************************/

    /**
     * Handle addition of labels to the table
     */
    protected handleLabels() {
        if (!this.hasLabels) return;
        const labels = this.labels;
        const attributes = this.node.attributes;
        const adaptor = this.adaptor;
        //
        //  Set the side for the labels
        //
        const side = attributes.get('side') as string;
        adaptor.setAttribute(this.chtml, 'side', side);
        adaptor.setAttribute(labels, 'align', side);
        adaptor.setStyle(labels, side, '0');
        //
        //  Make sure labels don't overlap table
        //
        const [align, shift] = this.addLabelPadding(side);
        //
        //  Handle indentation
        //
        if (shift) {
            const table = adaptor.firstChild(this.chtml) as N;
            this.setIndent(table, align, shift);
        }
        //
        // Add the labels to the table
        //
        this.updateRowHeights();
        this.addLabelSpacing();
    }

    /**
     * @param {string} side         The side for the labels
     * @return {[string, number]}   The alignment and shift values
     */
    protected addLabelPadding(side: string) {
        const [pad, align, shift] = this.getPadAlignShift(side);
        const styles: OptionList = {};
        if (side === 'right') {
            const W = this.node.attributes.get('width') as string;
            const {w, L, R} = this.getBBox();
            styles.style = {
                width: (isPercent(W) ? 'calc(' + W + ' + ' + this.em(L + R) + ')' : this.em(L + w + R))
            };
        }
        this.adaptor.append(this.chtml, this.html('mjx-labels', styles, [this.labels]));
        return [align, shift] as [string, number];
    }

    /**
     * Update any rows that are not naturally tall enough for the labels,
     *   and set the baseline for labels that are baseline aligned.
     */
    protected updateRowHeights() {
        if (this.node.attributes.get('equalrows') as boolean) return;
        let {H, D, NH, ND} = this.getTableData();
        const space = this.getRowHalfSpacing();
        for (let i = 0; i < this.numRows; i++) {
            const row = this.childNodes[i];
            if (H[i] !== NH[i] || D[i] !== ND[i]) {
                this.setRowHeight(row, H[i] + D[i], D[i], space[i] + space[i + 1]);
            } else if (row.node.isKind('mlabeledtr')) {
                this.setCellBaseline(row.childNodes[0], '', H[i] + D[i], D[i]);
            }
        }
    }

    /**
     * Add spacing elements between the label rows to align them with the rest of the table
     */
    protected addLabelSpacing() {
        const adaptor = this.adaptor;
        const equal = this.node.attributes.get('equalrows') as boolean;
        const {H, D} = this.getTableData();
        const HD = (equal ? this.getEqualRowHeight() : 0);
        const space = this.getRowHalfSpacing();
        //
        //  Start with frame size and add in spacing, height and depth,
        //    and line thickness for each non-labeled row.
        //
        let h = this.fLine;
        let current = adaptor.firstChild(this.labels) as N;
        for (let i = 0; i < this.numRows; i++) {
            const row = this.childNodes[i];
            if (row.node.isKind('mlabeledtr')) {
                h && adaptor.insert(this.html('mjx-mtr', {style: {height: this.em(h)}}), current);
                adaptor.setStyle(current, 'height', this.em((equal ? HD : H[i] + D[i]) + space[i] + space[i + 1]));
                current = adaptor.next(current) as N;
                h = this.rLines[i];
            } else {
                h += space[i] + (equal ? HD : H[i] + D[i]) + space[i + 1] + this.rLines[i];
            }
        }
    }

}<|MERGE_RESOLUTION|>--- conflicted
+++ resolved
@@ -97,12 +97,9 @@
         },
         'mjx-mtable[align="bottom"] > mjx-table': {
             'vertical-align': 'bottom'
-<<<<<<< HEAD
-=======
         },
         'mjx-mtable[side="right"] mjx-labels': {
            'min-width': '100%'
->>>>>>> 2c79f116
         }
     };
 
