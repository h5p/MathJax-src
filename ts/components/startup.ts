/*************************************************************
 *
 *  Copyright (c) 2018-2024 The MathJax Consortium
 *
 *  Licensed under the Apache License, Version 2.0 (the "License");
 *  you may not use this file except in compliance with the License.
 *  You may obtain a copy of the License at
 *
 *      http://www.apache.org/licenses/LICENSE-2.0
 *
 *  Unless required by applicable law or agreed to in writing, software
 *  distributed under the License is distributed on an "AS IS" BASIS,
 *  WITHOUT WARRANTIES OR CONDITIONS OF ANY KIND, either express or implied.
 *  See the License for the specific language governing permissions and
 *  limitations under the License.
 */

/**
 * @file  Implements a startup module that allows dynamically
 *                loaded components to register themselves, and then
 *                creates MathJax methods for typesetting and converting
 *                math based on the registered components.
 *
 * @author dpvc@mathjax.org (Davide Cervone)
 */

import {
  MathJax as MJGlobal,
  MathJaxObject as MJObject,
  MathJaxConfig as MJConfig,
  combineWithMathJax,
  combineDefaults,
  GLOBAL as global,
} from './global.js';

import { MathDocument } from '../core/MathDocument.js';
import { MmlNode } from '../core/MmlTree/MmlNode.js';
import { Handler } from '../core/Handler.js';
import { InputJax } from '../core/InputJax.js';
import { OutputJax } from '../core/OutputJax.js';
import { CommonOutputJax } from '../output/common.js';
import { DOMAdaptor } from '../core/DOMAdaptor.js';
import { PrioritizedList } from '../util/PrioritizedList.js';
import { OptionList, OPTIONS } from '../util/Options.js';

import { TeX } from '../input/tex.js';

/**
 * Update the configuration structure to include the startup configuration
 */
/* prettier-ignore */
export interface MathJaxConfig extends MJConfig {
  startup?: {
    input?: string[];        // The names of the input jax to use
    output?: string;         // The name for the output jax to use
    handler?: string;        // The handler to register
    adaptor?: string;        // The name for the DOM adaptor to use
    document?: any;          // The document (or fragment or string) to work in
    elements?: any[];        // The elements to typeset (default is document body)
    typeset?: boolean;       // Perform initial typeset?
    ready?: () => void;      // Function to perform when components are ready
    pageReady?: () => void;  // Function to perform when page is ready
    invalidOption?: 'fatal' | 'warn'; // Do invalid options produce a warning, or throw an error?
    optionError?: (message: string, key: string) => void,  // Function to report invalid options
    loadAllFontFiles: false; // true means force all dynamic font files to load initially
    [name: string]: any;     // Other configuration blocks
  };
}

/**
 * Generic types for the standard MathJax objects
 */
export type MATHDOCUMENT = MathDocument<any, any, any>;
export type HANDLER = Handler<any, any, any>;
export type DOMADAPTOR = DOMAdaptor<any, any, any>;
export type INPUTJAX = InputJax<any, any, any>;
export type OUTPUTJAX = OutputJax<any, any, any>;
/* prettier-ignore */
export type COMMONJAX =
  CommonOutputJax<any, any, any, any, any, any, any, any, any, any, any>;
export type TEX = TeX<any, any, any>;

/**
 * Array of InputJax also with keys using name of jax
 */
export type JAXARRAY = INPUTJAX[] & { [name: string]: INPUTJAX };

/**
 * A function to extend a handler class
 */
export type HandlerExtension = (handler: HANDLER) => HANDLER;

/**
 * Update the MathJax object to inclide the startup information
 */
export interface MathJaxObject extends MJObject {
  config: MathJaxConfig;
  startup: {
    constructors: { [name: string]: any };
    input: JAXARRAY;
    output: OUTPUTJAX;
    handler: HANDLER;
    adaptor: DOMADAPTOR;
    elements: any[];
    document: MATHDOCUMENT;
    promise: Promise<void>;
    rerenderPromise: Promise<void>;
    registerConstructor(name: string, constructor: any): void;
    useHandler(name: string, force?: boolean): void;
    useAdaptor(name: string, force?: boolean): void;
    useOutput(name: string, force?: boolean): void;
    useInput(name: string, force?: boolean): void;
    extendHandler(extend: HandlerExtension): void;
    toMML(node: MmlNode): string;
    defaultReady(): void;
    defaultPageReady(): Promise<void>;
    getComponents(): void;
    makeMethods(): void;
    makeTypesetMethods(): void;
    makeOutputMethods(iname: string, oname: string, input: INPUTJAX): void;
    makeMmlMethods(name: string, input: INPUTJAX): void;
    makeResetMethod(name: string, input: INPUTJAX): void;
    getInputJax(): JAXARRAY;
    getOutputJax(): OUTPUTJAX;
    getAdaptor(): DOMADAPTOR;
    getHandler(): HANDLER;
  };
  [name: string]: any; // Needed for the methods created by the startup module
}

/**
 * The implementation of the startup module
 */
export namespace Startup {
  /**
   * The array of handler extensions
   */
  const extensions = new PrioritizedList<HandlerExtension>();

  let visitor: any; // the visitor for toMML();
  let mathjax: any; // the mathjax variable from mathjax.js

  /**
   * The constructors (or other data) registered by the loaded packages
   */
  export const constructors: { [name: string]: any } = {};

  /**
   * The array of InputJax instances (created after everything is loaded)
   */
  export let input: JAXARRAY = [] as JAXARRAY;

  /**
   * The OutputJax instance (created after everything is loaded)
   */
  export let output: OUTPUTJAX = null;

  /**
   * The Handler instance (created after everything is loaded)
   */
  export let handler: HANDLER = null;

  /**
   * The DOMAdaptor instance (created after everything is loaded)
   */
  export let adaptor: DOMADAPTOR = null;

  /**
   * The elements to process (set when typeset or conversion method is called)
   */
  export const elements: any[] = null;

  /**
   * The MathDocument instance being used (based on the browser DOM or configuration value)
   */
  export let document: MATHDOCUMENT = null;

  /**
   * The function that resolves the first promise defined below
   *   (called in the defaultReady() function when MathJax is finished with
   *    its initial typesetting)
   */
  export let promiseResolve: () => void;
  /**
   * The function that rejects the first promise defined below
   *   (called in the defaultReady() function when MathJax's initial
   *    typesetting fails)
   */
  export let promiseReject: (reason: any) => void;

  /**
   * The promise for the startup process (the initial typesetting).
   * It is resolved or rejected in the ready() function.
   */
  export let promise = new Promise<void>((resolve, reject) => {
    promiseResolve = resolve;
    promiseReject = reject;
  });

  /**
   * A promise that is resolved when the page contents are available
   * for processing.
   */
  export const pagePromise = new Promise<void>((resolve, _reject) => {
    const doc = global.document;
    if (
      !doc ||
      !doc.readyState ||
      doc.readyState === 'complete' ||
      doc.readyState === 'interactive'
    ) {
      resolve();
    } else {
      const listener = () => resolve();
      doc.defaultView.addEventListener('load', listener, true);
      doc.defaultView.addEventListener('DOMContentLoaded', listener, true);
    }
  });

  /**
   * Non-null when MathJax.typeset() or MathJax.typesetPromise() have been performed
   * (so the menu code can tell whether a rerender is needed when components are loaded)
   * and then is equal to a promise after which rerendering can occur.
   */
  export let rerenderPromise: Promise<void> = null;

  /**
   * @param {MmlNode} node   The root of the tree to convert to serialized MathML
   * @returns {string}        The serialized MathML from the tree
   */
  export function toMML(node: MmlNode): string {
    return visitor.visitTree(node, document);
  }

  /**
   * @param {string} name      The identifier for the constructor
   * @param {any} constructor  The constructor function for the named object
   */
  export function registerConstructor(name: string, constructor: any) {
    constructors[name] = constructor;
  }

  /**
   * @param {string} name      The identifier for the Handler to use
   * @param {boolean} force    True to force the Handler to be used even if one is already registered
   */
  export function useHandler(name: string, force: boolean = false) {
    if (!CONFIG.handler || force) {
      CONFIG.handler = name;
    }
  }

  /**
   * @param {string} name      The identifier for the DOMAdaptor to use
   * @param {boolean} force    True to force the DOMAdaptor to be used even if one is already registered
   */
  export function useAdaptor(name: string, force: boolean = false) {
    if (!CONFIG.adaptor || force) {
      CONFIG.adaptor = name;
    }
  }

  /**
   * @param {string} name      The identifier for the InputJax to use
   * @param {boolean} force    True to force the InputJax to be used even if the configuration already
   *                             included an array of input jax
   */
  export function useInput(name: string, force: boolean = false) {
    if (!inputSpecified || force) {
      CONFIG.input.push(name);
    }
  }

  /**
   * @param {string} name      The identifier for the OutputJax to use
   * @param {boolean} force    True to force the OutputJax to be used even if one is already registered
   */
  export function useOutput(name: string, force: boolean = false) {
    if (!CONFIG.output || force) {
      CONFIG.output = name;
    }
  }

  /**
   * @param {HandlerExtension} extend    A function to extend the handler class
   * @param {number} priority            The priority of the extension
   */
  export function extendHandler(
    extend: HandlerExtension,
    priority: number = 10
  ) {
    extensions.add(extend, priority);
  }

  /**
   * The default ready() function called when all the packages have been loaded,
   * which creates the various objects needed by MathJax, creates the methods
   * based on the loaded components, and does the initial typesetting.
   *
   * Setting MathJax.startup.ready in the configuration will
   * override this, but you can call MathJax.startup.defaultReady()
   * within your own ready function if needed, or can use the
   * individual methods below to perform portions of the default
   * startup actions.
   */
  export function defaultReady() {
    getComponents();
    makeMethods();
    pagePromise
      .then(() => CONFIG.pageReady()) // usually the initial typesetting call
      .then(() => promiseResolve())
      .catch((err) => promiseReject(err));
  }

  /**
   * The default pageReady() function called when the page is ready to be processed,
   * which returns a promise that does any initial font loading, plus the initial
   * typesetting, if needed.
   *
   * Setting Mathjax.startup.pageReady in the configuration will override this.
   *
<<<<<<< HEAD
   * @returns {Promise} Promise resolving when page is ready to process.
=======
   * @returns {Promise<void>} The promise indicating when page is ready.
>>>>>>> 4253e6db
   */
  export function defaultPageReady(): Promise<void> {
    return (
      CONFIG.loadAllFontFiles && (output as COMMONJAX).font
        ? (output as COMMONJAX).font.loadDynamicFiles()
        : Promise.resolve()
    )
      .then(
        CONFIG.typeset && MathJax.typesetPromise
          ? () => typesetPromise(CONFIG.elements)
          : Promise.resolve()
      )
      .then(() => promiseResolve());
  }

  /**
   * Perform the typesetting with handling of retries
   *
<<<<<<< HEAD
   * @param elements The list of elements to typeset
   * @returns The promise that resolves when elements are typeset
=======
   * @param {any[]} elements The list of elements to typeset
   * @returns {Promise<void>} The promise indicating when page is typeset.
>>>>>>> 4253e6db
   */
  export function typesetPromise(elements: any[]): Promise<void> {
    document.options.elements = elements;
    document.reset();
    return mathjax.handleRetriesFor(() => {
      document.render();
      const promise = Promise.all(document.renderPromises);
      document.renderPromises = [];
      return promise;
    });
  }

  /**
   * Create the instances of the registered components
   */
  export function getComponents() {
    visitor =
      new MathJax._.core.MmlTree.SerializedMmlVisitor.SerializedMmlVisitor();
    mathjax = MathJax._.mathjax.mathjax;
    input = getInputJax();
    output = getOutputJax();
    adaptor = getAdaptor();
    if (handler) {
      mathjax.handlers.unregister(handler);
    }
    handler = getHandler();
    if (handler) {
      mathjax.handlers.register(handler);
      document = getDocument();
    }
  }

  /**
   * Make the typeset and conversion methods based on the registered components
   *
   * If there are both input and output jax,
   *   Make Typeset() and TypesetPromise() methods using the given jax,
   *    and TypesetClear() to clear the existing math items
   * For each input jax
   *   Make input2mml() and input2mmlPromise() conversion methods and inputReset() method
   *   If there is a registered output jax
   *     Make input2output() and input2outputPromise conversion methods and outputStylesheet() method
   */
  export function makeMethods() {
    if (input && output) {
      makeTypesetMethods();
    }
    const oname = output ? output.name.toLowerCase() : '';
    for (const jax of input) {
      const iname = jax.name.toLowerCase();
      makeMmlMethods(iname, jax);
      makeResetMethod(iname, jax);
      if (output) {
        makeOutputMethods(iname, oname, jax);
      }
    }
  }

  /**
   * Create the Typeset(elements?), TypesetPromise(elements?), and TypesetClear() methods.
   *
   * The first two call the document's render() function, the latter
   *   wrapped in handleRetriesFor() and returning the resulting promise.
   *
   * TypeseClear() clears all the MathItems from the document.
   */
  export function makeTypesetMethods() {
    MathJax.typeset = (elements: any[] = null) => {
      document.options.elements = elements;
      document.reset();
      document.render();
      if (!rerenderPromise) {
        rerenderPromise = promise;
      }
    };
    MathJax.typesetPromise = (elements: any[] = null) => {
      rerenderPromise = promise = promise.then(() => typesetPromise(elements));
      return promise;
    };
    MathJax.typesetClear = (elements: any[] = null) => {
      if (elements) {
        document.clearMathItemsWithin(elements);
      } else {
        document.clear();
      }
    };
  }

  /**
   * Make the input2output(math, options?) and input2outputPromise(math, options?) methods,
   *   and outputStylesheet() method, where "input" and "output" are replaced by the
   *   jax names (e.g., tex2chtml() and chtmlStyleSheet()).
   *
   * The first two perform the document's convert() call, with the Promise version wrapped in
   *   handlerRetriesFor() and returning the resulting promise.  The return value is the
   *   DOM object for the converted math.  Use MathJax.startup.adaptor.outerHTML(result)
   *   to get the serialized string version of the output.
   *
   * The outputStylesheet() method returns the styleSheet object for the output.
   * Use MathJax.startup.adaptor.innerHTML(MathJax.outputStylesheet()) to get the serialized
   *   version of the stylesheet.
   * The getMetricsFor(node, display) method returns the metric data for the given node
   *
   * @param {string} iname     The name of the input jax
   * @param {string} oname     The name of the output jax
   * @param {INPUTJAX} input   The input jax instance
   */
  export function makeOutputMethods(
    iname: string,
    oname: string,
    input: INPUTJAX
  ) {
    const name = iname + '2' + oname;
    MathJax[name] = (math: string, options: OptionList = {}) => {
      options.format = input.name;
      return document.convert(math, options);
    };
    MathJax[name + 'Promise'] = (math: string, options: OptionList = {}) => {
      promise = promise.then(() => {
        options.format = input.name;
        return mathjax.handleRetriesFor(() => document.convert(math, options));
      });
      return promise;
    };
    MathJax[oname + 'Stylesheet'] = () => output.styleSheet(document);
    if ('getMetricsFor' in output) {
      MathJax.getMetricsFor = (node: any, display: boolean) => {
        return (output as COMMONJAX).getMetricsFor(node, display);
      };
    }
  }

  /**
   * Make the input2mml(math, options?) and input2mmlPromise(math, options?) methods,
   *   where "input" is replaced by the name of the input jax (e.g., "tex2mml").
   *
   * These convert the math to its serialized MathML representation.
   *   The second wraps the conversion in handleRetriesFor() and
   *   returns the resulting promise.
   *
   * @param {string} name     The name of the input jax
   * @param {INPUTJAX} input  The input jax itself
   */
  export function makeMmlMethods(name: string, input: INPUTJAX) {
    const STATE = MathJax._.core.MathItem.STATE;
    MathJax[name + '2mml'] = (math: string, options: OptionList = {}) => {
      options.end = STATE.CONVERT;
      options.format = input.name;
      return toMML(document.convert(math, options));
    };
    MathJax[name + '2mmlPromise'] = (
      math: string,
      options: OptionList = {}
    ) => {
      promise = promise.then(() => {
        options.end = STATE.CONVERT;
        options.format = input.name;
        return mathjax.handleRetriesFor(() =>
          toMML(document.convert(math, options))
        );
      });
      return promise;
    };
  }

  /**
   * Creates the inputReset() method, where "input" is replaced by the input jax name (e.g., "texReset()).
   *
   * The texReset() method clears the equation numbers and labels
   *
   * @param {string} name     The name of the input jax
   * @param {INPUTJAX} input  The input jax itself
   */
  export function makeResetMethod(name: string, input: INPUTJAX) {
    MathJax[name + 'Reset'] = (...args: any[]) => input.reset(...args);
  }

  /**
   * @returns {JAXARRAY}  The array of instances of the registered input jax
   */
  export function getInputJax(): JAXARRAY {
    const jax = [] as JAXARRAY;
    for (const name of CONFIG.input) {
      const inputClass = constructors[name];
      if (inputClass) {
        jax[name] = new inputClass(MathJax.config[name]);
        jax.push(jax[name]);
      } else {
        throw Error(
          'Input Jax "' + name + '" is not defined (has it been loaded?)'
        );
      }
    }
    return jax;
  }

  /**
   * @returns {OUTPUTJAX}   The instance of the registered output jax
   */
  export function getOutputJax(): OUTPUTJAX {
    const name = CONFIG.output;
    if (!name) return null;
    const outputClass = constructors[name];
    if (!outputClass) {
      throw Error(
        'Output Jax "' + name + '" is not defined (has it been loaded?)'
      );
    }
    return new outputClass(MathJax.config[name]);
  }

  /**
   * @returns {DOMADAPTOR}  The instance of the registered DOMAdator (the registered constructor
   *                         in this case is a function that creates the adaptor, not a class)
   */
  export function getAdaptor(): DOMADAPTOR {
    const name = CONFIG.adaptor;
    if (!name || name === 'none') return null;
    const adaptor = constructors[name];
    if (!adaptor) {
      throw Error(
        'DOMAdaptor "' + name + '" is not defined (has it been loaded?)'
      );
    }
    return adaptor(MathJax.config[name]);
  }

  /**
   * @returns {HANDLER}  The instance of the registered Handler, extended by the registered extensions
   */
  export function getHandler(): HANDLER {
    const name = CONFIG.handler;
    if (!name || name === 'none' || !adaptor) return null;
    const handlerClass = constructors[name];
    if (!handlerClass) {
      throw Error(
        'Handler "' + name + '" is not defined (has it been loaded?)'
      );
    }
    let handler = new handlerClass(adaptor, 5);
    for (const extend of extensions) {
      handler = extend.item(handler);
    }
    return handler;
  }

  /**
   * Create the document with the given input and output jax
   *
   * @param {any=} root        The Document to use as the root document (or null to use the configured document)
   * @returns {MathDocument}   The MathDocument with the configured input and output jax
   */
  export function getDocument(root: any = null): MathDocument<any, any, any> {
    return mathjax.document(root || CONFIG.document, {
      ...MathJax.config.options,
      InputJax: input,
      OutputJax: output,
    });
  }
}

/**
 * Export the global MathJax object for convenience
 */
export const MathJax = MJGlobal as MathJaxObject;

/*
 * If the startup module hasn't been added to the MathJax variable,
 *   Add the startup configuration and data objects, and
 *   set the method for handling invalid options, if provided.
 */
if (typeof MathJax._.startup === 'undefined') {
  combineDefaults(MathJax.config, 'startup', {
    input: [],
    output: '',
    handler: null,
    adaptor: null,
    document: typeof document === 'undefined' ? '' : document,
    elements: null,
    typeset: true,
    ready: Startup.defaultReady.bind(Startup),
    pageReady: Startup.defaultPageReady.bind(Startup),
  });
  combineWithMathJax({
    startup: Startup,
    options: {},
  });

  if (MathJax.config.startup.invalidOption) {
    OPTIONS.invalidOption = MathJax.config.startup.invalidOption;
  }
  if (MathJax.config.startup.optionError) {
    OPTIONS.optionError = MathJax.config.startup.optionError;
  }
}

/**
 * Export the startup configuration for convenience
 */
export const CONFIG = MathJax.config.startup;

/*
 * Tells if the user configuration included input jax or not
 */
const inputSpecified = CONFIG.input.length !== 0;<|MERGE_RESOLUTION|>--- conflicted
+++ resolved
@@ -319,11 +319,7 @@
    *
    * Setting Mathjax.startup.pageReady in the configuration will override this.
    *
-<<<<<<< HEAD
-   * @returns {Promise} Promise resolving when page is ready to process.
-=======
-   * @returns {Promise<void>} The promise indicating when page is ready.
->>>>>>> 4253e6db
+   * @returns {Promise<void>} Promise resolving when page is ready to process.
    */
   export function defaultPageReady(): Promise<void> {
     return (
@@ -342,13 +338,8 @@
   /**
    * Perform the typesetting with handling of retries
    *
-<<<<<<< HEAD
-   * @param elements The list of elements to typeset
-   * @returns The promise that resolves when elements are typeset
-=======
    * @param {any[]} elements The list of elements to typeset
-   * @returns {Promise<void>} The promise indicating when page is typeset.
->>>>>>> 4253e6db
+   * @returns {Promise<void>} The promise that resolves when elements are typeset
    */
   export function typesetPromise(elements: any[]): Promise<void> {
     document.options.elements = elements;
