/*************************************************************
 *
 *  Copyright (c) 2018 The MathJax Consortium
 *
 *  Licensed under the Apache License, Version 2.0 (the "License");
 *  you may not use this file except in compliance with the License.
 *  You may obtain a copy of the License at
 *
 *      http://www.apache.org/licenses/LICENSE-2.0
 *
 *  Unless required by applicable law or agreed to in writing, software
 *  distributed under the License is distributed on an "AS IS" BASIS,
 *  WITHOUT WARRANTIES OR CONDITIONS OF ANY KIND, either express or implied.
 *  See the License for the specific language governing permissions and
 *  limitations under the License.
 */

/**
 * @fileoverview  Mixin that implements the Explorer
 *
 * @author dpvc@mathjax.org (Davide Cervone)
 */

import {Handler} from '../core/Handler.js';
import {MmlNode} from '../core/MmlTree/MmlNode.js';
import {MathML} from '../input/mathml.js';
import {STATE, newState} from '../core/MathItem.js';
import {EnrichedMathItem, EnrichedMathDocument, EnrichHandler} from './semantic-enrich.js';
import {MathDocumentConstructor} from '../core/MathDocument.js';
import {OptionList, expandable} from '../util/Options.js';
import {SerializedMmlVisitor} from '../core/MmlTree/SerializedMmlVisitor.js';
import {MJContextMenu} from '../ui/menu/MJContextMenu.js';

import {Explorer} from './explorer/Explorer.js';
import * as ke from './explorer/KeyExplorer.js';
import * as me from './explorer/MouseExplorer.js';
import {TreeColorer, FlameColorer} from './explorer/TreeExplorer.js';
import {LiveRegion, ToolTip, HoverRegion} from './explorer/Region.js';

import {Submenu} from 'mj-context-menu/js/item_submenu.js';
import {ParserFactory} from 'mj-context-menu/js/parser_factory.js';

/**
 * Generic constructor for Mixins
 */
export type Constructor<T> = new(...args: any[]) => T;

/**
 * Shorthands for types with HTMLElement, Text, and Document instead of generics
 */
export type HANDLER = Handler<HTMLElement, Text, Document>;
export type HTMLDOCUMENT = EnrichedMathDocument<HTMLElement, Text, Document>;
export type HTMLMATHITEM = EnrichedMathItem<HTMLElement, Text, Document>;
export type MATHML = MathML<HTMLElement, Text, Document>;

/*==========================================================================*/

/**
 * Add STATE value for having the Explorer added (after TYPESET and before INSERTED or CONTEXT_MENU)
 */
newState('EXPLORER', 160);

/**
 * The properties added to MathItem for the Explorer
 */
export interface ExplorerMathItem extends HTMLMATHITEM {

  /**
   * @param {HTMLDocument} document  The document where the Explorer is being added
   */
  explorable(document: HTMLDOCUMENT): void;

  /**
   * @param {HTMLDocument} document  The document where the Explorer is being added
   */
  attachExplorers(document: HTMLDOCUMENT): void;
}

/**
 * The mixin for adding the Explorer to MathItems
 *
 * @param {B} BaseMathItem      The MathItem class to be extended
 * @param {Function} toMathML   The function to serialize the internal MathML
 * @returns {ExplorerMathItem}  The Explorer MathItem class
 *
 * @template B  The MathItem class to extend
 */
export function ExplorerMathItemMixin<B extends Constructor<HTMLMATHITEM>>(
  BaseMathItem: B,
  toMathML: (node: MmlNode) => string
): Constructor<ExplorerMathItem> & B {

  return class extends BaseMathItem {

    /**
     * The Explorer objects for this math item
     */
    protected explorers: {[key: string]: Explorer} = {};

    /**
     * The currently attached explorers
     */
    protected attached: Explorer[] = [];

    /**
     * True when a rerendered element should restart the explorer
     */
    protected restart: boolean = false;

    /**
     * True when a rerendered element should regain the focus
     */
    protected refocus: boolean = false;

    /**
     * Save explorer id during rerendering.
     */
    protected savedId: string = null;

    /**
     * Add the explorer to the output for this math item
     *
     * @param {HTMLDocument} document   The MathDocument for the MathItem
     */
    public explorable(document: ExplorerMathDocument) {
      if (this.state() >= STATE.EXPLORER || this.isEscaped) return;
      const node = this.typesetRoot;
      const mml = toMathML(this.root);
      if (this.savedId) {
        this.typesetRoot.setAttribute('sre-explorer-id', this.savedId);
        this.savedId = null;
      }
      // Init explorers:
      this.explorers = initExplorers(document, node, mml);
      this.attachExplorers(document);
      this.state(STATE.EXPLORER);
    }

    /**
     * Attaches the explorers that are currently meant to be active given
     * the document options. Detaches all others.
     * @param {ExplorerMathDocument} document The current document.
     */
    public attachExplorers(document: ExplorerMathDocument) {
      this.attached = [];
      for (let key of Object.keys(this.explorers)) {
        let explorer = this.explorers[key];
        if (document.options.a11y[key]) {
          explorer.Attach();
          this.attached.push(explorer);
        } else {
          explorer.Detach();
        }
      }
      this.addExplorers(this.attached);
    }

    /**
     * @override
     */
    public rerender(document: ExplorerMathDocument, start: number = STATE.RERENDER) {
      this.savedId = this.typesetRoot.getAttribute('sre-explorer-id');
      this.refocus = (window.document.activeElement === this.typesetRoot);
      for (let explorer of this.attached) {
        if (explorer.active) {
          this.restart = true;
          explorer.Stop();
        }
      }
      super.rerender(document, start);
    }

    /**
     * @override
     */
    public updateDocument(document: ExplorerMathDocument) {
      super.updateDocument(document);
      this.refocus && this.typesetRoot.focus();
      this.restart && this.attached.forEach(x => x.Start());
      this.refocus = this.restart = false;
    }

    /**
     * Adds a list of explorers and makes sure the right one stops propagating.
     * @param {Explorer[]} explorers The active explorers to be added.
     */
    private addExplorers(explorers: Explorer[]) {
      if (explorers.length <= 1) return;
      let lastKeyExplorer = null;
      for (let explorer of this.attached) {
        if (!(explorer instanceof ke.AbstractKeyExplorer)) continue;
        explorer.stoppable = false;
        lastKeyExplorer = explorer;
      }
      if (lastKeyExplorer) {
        lastKeyExplorer.stoppable = true;
      }
    }

  };

}

/**
 * The funtions added to MathDocument for the Explorer
 */
export interface ExplorerMathDocument extends HTMLDOCUMENT {

  /**
   * The objects needed for the explorer
   */
  explorerRegions: ExplorerRegions;

  /**
   * Add the Explorer to the MathItems in the MathDocument
   *
   * @returns {MathDocument}   The MathDocument (so calls can be chained)
   */
  explorable(): HTMLDOCUMENT;

}

/**
 * The mixin for adding the Explorer to MathDocuments
 *
 * @param {B} BaseDocument      The MathDocument class to be extended
 * @returns {ExplorerMathDocument}  The extended MathDocument class
 */
export function ExplorerMathDocumentMixin<B extends MathDocumentConstructor<HTMLDOCUMENT>>(
  BaseDocument: B
): MathDocumentConstructor<ExplorerMathDocument> & B {

  return class extends BaseDocument {

    /**
     * @override
     */
    public static OPTIONS: OptionList = {
      ...BaseDocument.OPTIONS,
      enrichSpeech: 'shallow',                   // overrides option in EnrichedMathDocument
      renderActions: expandable({
        ...BaseDocument.OPTIONS.renderActions,
        explorable: [STATE.EXPLORER]
      }),
      a11y: {
        align: 'top',                      // placement of magnified expression
        backgroundColor: 'Blue',           // color for background of selected sub-expression
        backgroundOpacity: .2,             // opacity for background of selected sub-expression
        braille: false,                    // switch on Braille output
        flame: false,                      // color collapsible sub-expressions
        foregroundColor: 'Black',          // color to use for text of selected sub-expression
        foregroundOpacity: 1,              // opacity for text of selected sub-expression
        highlight: 'None',                 // type of highlighting for collapsible sub-expressions
        hover: false,                      // show collapsible sub-expression on mouse hovering
        infoPrefix: false,                 // show speech prefixes on mouse hovering
        infoRole: false,                   // show semantic role on mouse hovering
        infoType: false,                   // show semantic type on mouse hovering
        keyMagnifier: false,               // switch on magnification via key exploration
        locale: 'en',                      // switch the locale
        magnification: 'None',             // type of magnification
        magnify: '400%',                   // percentage of magnification of zoomed expressions
        mouseMagnifier: false,             // switch on magnification via mouse hovering
        speech: true,                      // switch on speech output
        speechRules: 'mathspeak-default',  // speech rules as domain-style pair
        subtitles: true,                   // show speech as a subtitle
        treeColoring: false,               // tree color expression
        viewBraille: false                 // display Braille output as subtitles
      }
    };

    /**
     * The objects needed for the explorer
     */
    public explorerRegions: ExplorerRegions;

    /**
     * Extend the MathItem class used for this MathDocument
     *   and create the visitor and explorer objects needed for the explorer
     *
     * @override
     * @constructor
     */
    constructor(...args: any[]) {
      super(...args);
      const ProcessBits = (this.constructor as typeof BaseDocument).ProcessBits;
      if (!ProcessBits.has('explorer')) {
        ProcessBits.allocate('explorer');
      }
      const visitor = new SerializedMmlVisitor(this.mmlFactory);
      const toMathML = ((node: MmlNode) => visitor.visitTree(node));
      this.options.MathItem = ExplorerMathItemMixin(this.options.MathItem, toMathML);
      this.explorerRegions = initExplorerRegions(this);
    }

    /**
     * Add the Explorer to the MathItems in this MathDocument
     *
     * @return {ExplorerMathDocument}   The MathDocument (so calls can be chained)
     */
    public explorable(): ExplorerMathDocument {
      if (!this.processed.isSet('explorer')) {
        for (const math of this.math) {
          (math as ExplorerMathItem).explorable(this);
        }
        this.processed.set('explorer');
      }
      return this;
    }

    /**
     * @override
     */
    public state(state: number, restore: boolean = false) {
      super.state(state, restore);
      if (state < STATE.EXPLORER) {
        this.processed.clear('explorer');
      }
      return this;
    }

  };

}

/*==========================================================================*/

/**
 * Add Explorer functions to a Handler instance
 *
 * @param {Handler} handler   The Handler instance to enhance
 * @param {MathML} MmlJax     A MathML input jax to be used for the semantic enrichment
 * @returns {Handler}         The handler that was modified (for purposes of chainging extensions)
 */
export function ExplorerHandler(handler: HANDLER, MmlJax: MATHML = null): HANDLER {
  if (!handler.documentClass.prototype.enrich && MmlJax) {
    handler = EnrichHandler(handler, MmlJax);
  }
  handler.documentClass = ExplorerMathDocumentMixin(handler.documentClass as any);
  return handler;
}


/*==========================================================================*/

/**
 * The regions objects needed for the explorers.
 */
export type ExplorerRegions = {
  speechRegion?: LiveRegion,
  brailleRegion?: LiveRegion,
  magnifier?: HoverRegion,
  tooltip1?: ToolTip,
  tooltip2?: ToolTip,
  tooltip3?: ToolTip
};


/**
 * Initializes the regions needed for a document.
 * @param {ExplorerMathDocument} document The current document.
 */
function initExplorerRegions(document: ExplorerMathDocument) {
  return {
    speechRegion: new LiveRegion(document),
    brailleRegion: new LiveRegion(document),
    magnifier: new HoverRegion(document),
    tooltip1: new ToolTip(document),
    tooltip2: new ToolTip(document),
    tooltip3: new ToolTip(document)
  };
}



/**
 * Type of explorer initialization methods.
 * @type {(ExplorerMathDocument, HTMLElement, any[]): Explorer}
 */
type ExplorerInit = (doc: ExplorerMathDocument,
                     node: HTMLElement, ...rest: any[]) => Explorer;

/**
 *  Generation methods for all MathJax explorers available via option settings.
 */
let allExplorers: {[options: string]: ExplorerInit} = {
  speech: (doc: ExplorerMathDocument, node: HTMLElement, ...rest: any[]) => {
    let explorer = ke.SpeechExplorer.create(
      doc, doc.explorerRegions.speechRegion, node, ...rest) as ke.SpeechExplorer;
    let [domain, style] = doc.options.a11y.speechRules.split('-');
    explorer.speechGenerator.setOptions({
      locale: doc.options.a11y.locale, domain: domain,
      style: style, modality: 'speech'});
    explorer.showRegion = 'subtitles';
    return explorer;
  },
  braille: (doc: ExplorerMathDocument, node: HTMLElement, ...rest: any[]) => {
    let explorer = ke.SpeechExplorer.create(
      doc, doc.explorerRegions.brailleRegion, node, ...rest) as ke.SpeechExplorer;
    explorer.speechGenerator.setOptions({locale: 'nemeth', domain: 'default',
                                         style: 'default', modality: 'braille'});
    explorer.showRegion = 'viewBraille';
    return explorer;
  },
  keyMagnifier: (doc: ExplorerMathDocument, node: HTMLElement, ...rest: any[]) =>
    ke.Magnifier.create(doc, doc.explorerRegions.magnifier, node, ...rest),
  mouseMagnifier: (doc: ExplorerMathDocument, node: HTMLElement, ..._rest: any[]) =>
    me.ContentHoverer.create(doc, doc.explorerRegions.magnifier, node,
                             (x: HTMLElement) => x.hasAttribute('data-semantic-type'),
                             (x: HTMLElement) => x),
  hover: (doc: ExplorerMathDocument, node: HTMLElement, ..._rest: any[]) =>
    me.FlameHoverer.create(doc, null, node),
  infoType: (doc: ExplorerMathDocument, node: HTMLElement, ..._rest: any[]) =>
    me.ValueHoverer.create(doc, doc.explorerRegions.tooltip1, node,
                           (x: HTMLElement) => x.hasAttribute('data-semantic-type'),
                           (x: HTMLElement) => x.getAttribute('data-semantic-type')),
  infoRole: (doc: ExplorerMathDocument, node: HTMLElement, ..._rest: any[]) =>
    me.ValueHoverer.create(doc, doc.explorerRegions.tooltip2, node,
                           (x: HTMLElement) => x.hasAttribute('data-semantic-role'),
                           (x: HTMLElement) => x.getAttribute('data-semantic-role')),
  infoPrefix: (doc: ExplorerMathDocument, node: HTMLElement, ..._rest: any[]) =>
    me.ValueHoverer.create(doc, doc.explorerRegions.tooltip3, node,
                           (x: HTMLElement) => x.hasAttribute('data-semantic-prefix'),
                           (x: HTMLElement) => x.getAttribute('data-semantic-prefix')),
  flame: (doc: ExplorerMathDocument, node: HTMLElement, ..._rest: any[]) =>
    FlameColorer.create(doc, null, node),
  treeColoring: (doc: ExplorerMathDocument, node: HTMLElement, ...rest: any[]) =>
    TreeColorer.create(doc, null, node, ...rest)
};


/**
 * Initialises explorers for a document.
 * @param {ExplorerMathDocument} document The target document.
 * @param {HTMLElement} node The node explorers will be attached to.
 * @param {string} mml The corresponding Mathml node as a string.
 * @return {Explorer[]} A list of initialised explorers.
 */
function initExplorers(document: ExplorerMathDocument, node: HTMLElement, mml: string): {[key: string]: Explorer} {
  let explorers: {[key: string]: Explorer} = {};
  for (let key of Object.keys(allExplorers)) {
    explorers[key] = allExplorers[key](document, node, mml);
  }
  return explorers;
}


/* Context Menu Interactions */

/**
 * Sets a list of a11y options for a given document.
 * @param {HTMLDOCUMENT} document The current document.
 * @param {{[key: string]: any}} options Association list for a11y option value pairs.
 */
export function setA11yOptions(document: HTMLDOCUMENT, options: {[key: string]: any}) {
  for (let key in options) {
    if (document.options.a11y[key] !== undefined) {
      setA11yOption(document, key, options[key]);
    }
  }
  // Reinit explorers
  for (let item of document.math) {
    (item as ExplorerMathItem).attachExplorers(document as ExplorerMathDocument);
  }
}


/**
 * Sets a single a11y option for a menu name.
 * @param {HTMLDOCUMENT} document The current document.
 * @param {string} option The option name in the menu.
 * @param {string|boolean} value The new value.
 */
export function setA11yOption(document: HTMLDOCUMENT, option: string, value: string | boolean) {
  switch (option) {
  case 'magnification':
    switch (value) {
    case 'None':
      document.options.a11y.magnification = value;
      document.options.a11y.keyMagnifier = false;
      document.options.a11y.mouseMagnifier = false;
      break;
    case 'Keyboard':
      document.options.a11y.magnification = value;
      document.options.a11y.keyMagnifier = true;
      document.options.a11y.mouseMagnifier = false;
      break;
    case 'Mouse':
      document.options.a11y.magnification = value;
      document.options.a11y.keyMagnifier = false;
      document.options.a11y.mouseMagnifier = true;
      break;
    }
    break;
  case 'highlight':
    switch (value) {
    case 'None':
      document.options.a11y.highlight = value;
      document.options.a11y.hover = false;
      document.options.a11y.flame = false;
      break;
    case 'Hover':
      document.options.a11y.highlight = value;
      document.options.a11y.hover = true;
      document.options.a11y.flame = false;
      break;
    case 'Flame':
      document.options.a11y.highlight = value;
      document.options.a11y.hover = false;
      document.options.a11y.flame = true;
      break;
    }
    break;
  default:
    document.options.a11y[option] = value;
  }
}


<<<<<<< HEAD
let csMenu = function(menu: MJContextMenu, sub: Submenu) {
    // TODO: Replace with real locale!
    const items = sre.ClearspeakPreferences.smartPreferences(menu.mathItem, 'en');
    return menu.factory.get('subMenu')(menu.factory, {
        items: items,
        id: 'Clearspeak'
    }, sub);
=======
let csMenu = function(menu: MJContextMenu, sub: ContextMenu.Submenu) {
  // TODO: Replace with real locale!
  const items = sre.ClearspeakPreferences.smartPreferences(menu.mathItem, 'en');
  return ContextMenu.SubMenu.parse({
    items: items,
    id: 'Clearspeak'
  }, sub);
>>>>>>> 65da92ec
};

MJContextMenu.DynamicSubmenus.set('Clearspeak', csMenu);<|MERGE_RESOLUTION|>--- conflicted
+++ resolved
@@ -516,7 +516,6 @@
 }
 
 
-<<<<<<< HEAD
 let csMenu = function(menu: MJContextMenu, sub: Submenu) {
     // TODO: Replace with real locale!
     const items = sre.ClearspeakPreferences.smartPreferences(menu.mathItem, 'en');
@@ -524,15 +523,6 @@
         items: items,
         id: 'Clearspeak'
     }, sub);
-=======
-let csMenu = function(menu: MJContextMenu, sub: ContextMenu.Submenu) {
-  // TODO: Replace with real locale!
-  const items = sre.ClearspeakPreferences.smartPreferences(menu.mathItem, 'en');
-  return ContextMenu.SubMenu.parse({
-    items: items,
-    id: 'Clearspeak'
-  }, sub);
->>>>>>> 65da92ec
 };
 
 MJContextMenu.DynamicSubmenus.set('Clearspeak', csMenu);