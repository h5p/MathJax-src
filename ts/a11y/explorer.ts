--- conflicted
+++ resolved
@@ -235,11 +235,10 @@
                 explorable: [STATE.EXPLORER]
             }),
             a11y: {
-<<<<<<< HEAD
                 align: 'top',                      // placement of magnified expression
                 backgroundColor: 'Blue',           // color for background of selected sub-expression
                 backgroundOpacity: .2,             // opacity for background of selected sub-expression
-                braille: true,                     // switch on Braille output
+                braille: false,                    // switch on Braille output
                 flame: false,                      // color collapsible sub-expressions
                 foregroundColor: 'Black',          // color to use for text of selected sub-expression
                 foregroundOpacity: 1,              // opacity for text of selected sub-expression
@@ -257,29 +256,6 @@
                 subtitles: true,                   // show speech as a subtitle
                 treeColoring: false,               // tree color expression
                 viewBraille: false                 // display Braille output as subtitles
-=======
-                align: 'top',
-                backgroundColor: 'Blue',
-                backgroundOpacity: .2,
-                braille: false,
-                flame: false,
-                foregroundColor: 'Black',
-                foregroundOpacity: 1,
-                highlight: 'None',
-                hover: false,
-                infoPrefix: false,
-                infoRole: false,
-                infoType: false,
-                keyMagnifier: false,
-                magnification: 'None',
-                magnify: '400%',
-                mouseMagnifier: false,
-                speech: true,
-                speechRules: 'mathspeak-default',
-                subtitles: true,
-                treeColoring: false,
-                viewBraille: false
->>>>>>> 60c5d447
           }
         };
 
