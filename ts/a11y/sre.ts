--- conflicted
+++ resolved
@@ -22,30 +22,16 @@
  * @author v.sorge@mathjax.org (Volker Sorge)
  */
 
-<<<<<<< HEAD
-import * as SpeechGeneratorFactory from '#sre/speech_generator/speech_generator_factory.js';
-=======
-import * as Api from '#sre/common/system.js';
->>>>>>> 8909d5ea
 import { Engine } from '#sre/common/engine.js';
 import { ClearspeakPreferences } from '#sre/speech_rules/clearspeak_preferences.js';
 import { Highlighter } from '#sre/highlighter/highlighter.js';
 import * as HighlighterFactory from '#sre/highlighter/highlighter_factory.js';
-<<<<<<< HEAD
-=======
-import { SemanticNode } from '#sre/semantic_tree/semantic_node.js';
->>>>>>> 8909d5ea
 import { parseInput } from '#sre/common/dom_util.js';
 import { Variables } from '#sre/common/variables.js';
 import { semanticMathmlSync } from '#sre/enrich_mathml/enrich.js';
 
 export type highlighter = Highlighter;
 
-<<<<<<< HEAD
-=======
-export type semanticNode = SemanticNode;
-
->>>>>>> 8909d5ea
 export const locales = Variables.LOCALES;
 
 export const setupEngine = (x: { [key: string]: string | boolean }) => {
@@ -67,28 +53,4 @@
 
 export const updateHighlighter = HighlighterFactory.update;
 
-<<<<<<< HEAD
-export const getSpeechGenerator = SpeechGeneratorFactory.generator;
-
-export const parseDOM = parseInput;
-=======
-export const parseDOM = parseInput;
-
-/**
- * For now, we disable loading locales, since they are now only needed
- * in the web worker.
- *
- * @param {string} _locale A locale to preload from the bundle.
- * @returns {Promise} Promise that resolves when locales are loaded.
- */
-export const preloadLocales = async function (
-  _locale: string
-): Promise<string> {
-  return Promise.resolve('{}');
-};
-
-// Setting delay stops SRE from setting itself up (and loading locales) when it
-// is not actually being used. As we are not yet sure in which environment we
-// are (browser, node) we can not use a configuration vector.
-Engine.getInstance().delay = true;
->>>>>>> 8909d5ea
+export const parseDOM = parseInput;