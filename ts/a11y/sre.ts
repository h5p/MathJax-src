/*************************************************************
 *
 *  Copyright (c) 2018 The MathJax Consortium
 *
 *  Licensed under the Apache License, Version 2.0 (the "License");
 *  you may not use this file except in compliance with the License.
 *  You may obtain a copy of the License at
 *
 *      http://www.apache.org/licenses/LICENSE-2.0
 *
 *  Unless required by applicable law or agreed to in writing, software
 *  distributed under the License is distributed on an "AS IS" BASIS,
 *  WITHOUT WARRANTIES OR CONDITIONS OF ANY KIND, either express or implied.
 *  See the License for the specific language governing permissions and
 *  limitations under the License.
 */

/**
 * @fileoverview  Loads SRE (if necessary) and provides a promise for
 *                when it is ready.
 *
 * @author dpvc@mathjax.org (Davide Cervone)
 */

import {asyncLoad} from '../util/AsyncLoad.js';

/**
 * The name of the modiule to load, if necessary
 */
const SRELIB = (typeof window === 'undefined' ? './a11y/sre-node.js' :
                '../../../speech-rule-engine/lib/sre_browser.js');

/**
 * The promise for loading the SRE library, if it is not already loaded
 */
const srePromise = (typeof sre === 'undefined' ? asyncLoad(SRELIB) : Promise.resolve());

/**
 * Values to control the polling for when SRE is ready
 */
const SRE_DELAY = 100;        // in milliseconds
<<<<<<< HEAD
const SRE_TIMEOUT = 10 * 1000; // 10 seconds
=======
const SRE_TIMEOUT = 20 * 1000; // 10 seconds
>>>>>>> 2c79f116

/**
 * A promise that resolves when SRE is loaded and ready, and rejects if
 * SRE can't be loaded, or does not become ready within the timout period.
 */
export const sreReady = function() {
  return new Promise<void>((resolve, reject) => {
    srePromise.then(() => {
        const start = new Date().getTime();
        function checkSRE() {
            if (sre.Engine.isReady()) {
                resolve();
            } else {
                if (new Date().getTime() - start < SRE_TIMEOUT) {
                    setTimeout(checkSRE, SRE_DELAY);
                } else {
                    reject('Timed out waiting for Speech-Rule-Engine');
                }
            }
        }
        checkSRE();
    }).catch((error: Error) => reject(error.message || error));
  });
};<|MERGE_RESOLUTION|>--- conflicted
+++ resolved
@@ -39,11 +39,7 @@
  * Values to control the polling for when SRE is ready
  */
 const SRE_DELAY = 100;        // in milliseconds
-<<<<<<< HEAD
-const SRE_TIMEOUT = 10 * 1000; // 10 seconds
-=======
 const SRE_TIMEOUT = 20 * 1000; // 10 seconds
->>>>>>> 2c79f116
 
 /**
  * A promise that resolves when SRE is loaded and ready, and rejects if
