{
  "extends": "./common.json",
  "compilerOptions": {
    "target": "ES6",
    "outDir": "../mjs",
    "module": "nodenext",
    "moduleResolution": "nodenext",
    "paths": {
      "#js/*": ["../mjs/*"],
      "#source/*": ["../components/mjs/*"],
      "#root/*": ["../ts/components/mjs/*"],
      "#menu/*": ["../node_modules/mj-context-menu/js/*"],
      "#sre/*": ["../node_modules/speech-rule-engine/js/*"],
      "#mhchem/*": ["../node_modules/mhchemparser/esm/*"],
<<<<<<< HEAD
      "#default-font/*": ["../node_modules/mathjax-newcm-font/mjs/*"]
=======
      "#default-font/*": ["../node_modules/@mathjax/mathjax-newcm-font/mjs/*"]
>>>>>>> 11e48638
    }
  },
  "exclude": ["../ts/**/cjs/*"]
}<|MERGE_RESOLUTION|>--- conflicted
+++ resolved
@@ -12,11 +12,7 @@
       "#menu/*": ["../node_modules/mj-context-menu/js/*"],
       "#sre/*": ["../node_modules/speech-rule-engine/js/*"],
       "#mhchem/*": ["../node_modules/mhchemparser/esm/*"],
-<<<<<<< HEAD
-      "#default-font/*": ["../node_modules/mathjax-newcm-font/mjs/*"]
-=======
       "#default-font/*": ["../node_modules/@mathjax/mathjax-newcm-font/mjs/*"]
->>>>>>> 11e48638
     }
   },
   "exclude": ["../ts/**/cjs/*"]
