--- conflicted
+++ resolved
@@ -5,28 +5,6 @@
 <script src="lib/traceur.min.js"></script>
 <script src="lib/system.js"></script>
 <script>
-<<<<<<< HEAD
-System.config({
-  packages: {
-    "TexParser/lib": {
-    },
-    "TreeJax/lib": {
-      map: {
-        fs: "../../lib/fs.js",
-        xmldom: "../node_modules/xmldom/dom-parser.js"
-      }
-    },
-    "TreeJax/node_modules/xmldom": {
-      map: {
-        dom: "dom.js"
-      }
-    }
-  }
-});
-System.import(location.search.substr(1) || 'main.js')
-  .then(function () {document.body.appendChild(document.createTextNode("Done"))})
-  .catch(function (error) {console.log(error.message)});
-=======
 (function () {
   var argv = ['browser','load.html'].concat(
     decodeURI(location.search.substr(1) || 'main.js').split(/&/)
@@ -36,7 +14,6 @@
     .then(function () {document.body.appendChild(document.createTextNode("Done"))})
     .catch(function (error) {console.log(error.message)});
 })();
->>>>>>> 2e76d08c
 </script>
 </head>
 <body>
